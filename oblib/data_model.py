--- conflicted
+++ resolved
@@ -583,22 +583,11 @@
         # TODO the self.unit may not be correct unitRef? not sure
         if self.unit is not None:
             attribs["unitRef"] = self.unit
-<<<<<<< HEAD
-            if self.unit == "pure":
-                attribs["decimals"] = "0"
-            else:
-                if self.decimals is not None:
-                    attribs["decimals"] = str(self.decimals)
-                elif self.precision is not None:
-                    attribs["precision"] = str(self.precision)
-        elem = Element(self.concept_name, attrib=attribs)
-=======
             if self.decimals is not None:
                 attribs["decimals"] = str(self.decimals)
             elif self.precision is not None:
                 attribs["precision"] = str(self.precision)
-        elem = Element(self.concept, attrib=attribs)
->>>>>>> 6415a1e6
+        elem = Element(self.concept_name, attrib=attribs)
         if self.unit == "pure":
             elem.text = "%d" % self.value
         else:
@@ -918,18 +907,6 @@
         self._initialize_tables()
 
         self.facts = {}
-<<<<<<< HEAD
-=======
-        self.namespaces = {
-            "xmlns": "http://www.xbrl.org/2003/instance",
-            "xmlns:link": "http://www.xbrl.org/2003/linkbase",
-            "xmlns:xlink": "http://www.w3.org/1999/xlink",
-            "xmlns:xsi": "http://www.w3.org/2001/XMRLSchema-instance",
-            "xmlns:units": "http://www.xbrl.org/2009/utr",
-            "xmlns:xbrldi": "http://xbrl.org/2006/xbrldi",
-            "xmlns:solar": "http://xbrl.us/Solar/v1.2/2018-03-31/solar"
-        }
->>>>>>> 6415a1e6
         self.taxonomy_name = "https://raw.githubusercontent.com/xbrlus/solar/v1.2/core/solar_2018-03-31_r01.xsd"
         self._default_context = {}
 
@@ -946,15 +923,8 @@
                 # There are a bunch of duplicate concept names that all end in "_1"
                 # that raise an exception if we try to query them.
                 continue
-<<<<<<< HEAD
             # Use substitution group to check whether this concept should be an
             # Axis, and if so, instantiate the Axis subclass:
-=======
-            # TODO XXX check whether this concept should be an Axis and if so
-            # instantiate the Axis subclass???
-            # how bout substitution_group?  =
-            # .name == 'dimension'
->>>>>>> 6415a1e6
             subgrp = self.ts.get_concept_details(concept_name).substitution_group
             if subgrp.name == 'dimension':
                 new_concept = Axis(self.ts, concept_name)
@@ -1158,20 +1128,10 @@
           write a value to an "Abstract" or a "LineItem".
         """
         if concept_name in self._all_my_concepts:
-<<<<<<< HEAD
             concept = self._all_my_concepts[concept_name]
             abstract = concept.get_details("abstract")
             if abstract:
                 return False
-=======
-            abstract_keywords = ["Abstract", "LineItems", "Table", "Domain", "Axis"]
-            # TODO this should be determined by looking at metadata, not trying to
-            # guess from the concept name.
-            # look at concept.get_metadata('abstract')
-            for word in abstract_keywords:
-                if concept_name.endswith(word):
-                    return False
->>>>>>> 6415a1e6
             return True
         return False
 
@@ -1494,12 +1454,7 @@
           XML-format XBRL.
         """
         # The root element:
-<<<<<<< HEAD
         xbrl = Element("xbrl", attrib = self._get_namespaces())
-=======
-        xbrl = Element("xbrl", attrib = self.namespaces)
-        # TODO add usgaap here, if any concepts start with usgaap?
->>>>>>> 6415a1e6
 
         # Add "link:schemaRef" for the taxonomy that goes with this document:
         link = SubElement(xbrl, "link:schemaRef",
@@ -1583,7 +1538,6 @@
             "dtsReferences": [],
             "facts": {}
             }
-        # TODO add usgaap here, if any concepts start with usgaap?
 
         masterJsonObj["dtsReferences"].append({
             "type": "schema",
