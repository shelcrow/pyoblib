# Copyright 2018 SunSpec Alliance

# Licensed under the Apache License, Version 2.0 (the "License");
# you may not use this file except in compliance with the License.
# You may obtain a copy of the License at

#    http://www.apache.org/licenses/LICENSE-2.0

# Unless required by applicable law or agreed to in writing, software
# distributed under the License is distributed on an "AS IS" BASIS,
# WITHOUT WARRANTIES OR CONDITIONS OF ANY KIND, either express or implied.
# See the License for the specific language governing permissions and
# limitations under the License.

"""Orange Button data model."""

import xml.etree.ElementTree
from xml.etree.ElementTree import Element, SubElement
import datetime
import json
from taxonomy import PeriodType
from six import string_types
import validator

UNTABLE = "NON_TABLE_CONCEPTS"

class OBException(Exception):
    """
    Base class for Orange Button data validity exceptions.
    """
    def __init__(self, message):
        super(OBException, self).__init__(message)

class OBTypeException(OBException):
    """
    Raised if we try to set a concept to a value with an invalid data type
    """
    def __init__(self, message):
        super(OBTypeException, self).__init__(message)

class OBContextException(OBException):
    """
    Raised if we try to set a concept without sufficient Context fields
    """
    def __init__(self, message):
        super(OBContextException, self).__init__(message)

class OBConceptException(OBException):
    """
    Raised if we try to set a concept that can't be set in the current
    Entrypoint
    """
    def __init__(self, message):
        super(OBConceptException, self).__init__(message)

class OBNotFoundException(OBException):
    """
    Raised if we refer to a name that's not found in the taxonomy
    """
    def __init__(self, message):
        super(OBNotFoundException, self).__init__(message)

class OBUnitException(OBException):
    """
    Raised if we try to set a concept to a value with incorrect units
    """
    def __init__(self, message):
        super(OBUnitException, self).__init__(message)

class Axis(object):
    """
    A table axis. A concept with some extra stuff.
    """
    def __init__(self, concept):
        self.concept = concept
        self.domain = None
        self.domainMembers = []


class Hypercube(object):
    """
    Data structure representing a table (aka a Hypercube) within a document.
    The constructor uses the taxonomy to figure out what axes the table has,
    what line items are allowed within the table, what are the domains of
    each axis, etc. The constructed table is still empty until it is populated
    by storing Context objects, which act as keys to locate facts within the
    table.
    """
    def __init__(self, entry_point, table_name):
        """
        entry_point is a reference to the EntryPoint document instance this table
        belongs to.
        table_name is the name of this table within the solar taxonomy, for
        example: "solar:ProductIdentifierTable".
        Creates a table instance with an empty list of Contexts. Figures out
        the axes and allowed line items using the relationships from the EntryPoint.
        """

        self._table_name = table_name
        # self._axes is a dictionary where key is the axis name and value is the
        # axis Concept instance.
        self._axes = {}
        self._allowed_line_items = []
        # self.contexts stores a list of contexts that have been populated within
        # this table instance.
        self.contexts = []

        relationships = entry_point.relations
        # Use the relationships to find the names of my axes:
        for relation in relationships:
            if relation['role'] == 'hypercube-dimension':
                if relation['from'] == self._table_name:
                    axis_name = relation['to']
                    if not axis_name in self._axes:
                        concept = entry_point.get_concept(axis_name)
                        self._axes[axis_name] = Axis(concept)

        # If there's an arcrole of "all" then the "from" is a LineItems
        # and the "to" is the table?  I think?
        for relation in relationships:
            if relation['role'] == 'all':
                if relation['to'] == self._table_name:
                    line_item = relation['from']
                    if not self.has_line_item(line_item):
                        self._allowed_line_items.append(line_item)

        # If there's dimension-domain or domain-member relationships for any
        # of my axes, extract that information as well:
        for relation in relationships:
            if relation['role'] == 'dimension-domain':
                if relation['from'] in self._axes:
                    domain = relation['to']
                    self._axes[ relation['from'] ].domain = domain

        for relation in relationships:
            if relation['role'] == 'domain-member':
                for axis in list(self._axes.values()):
                    if axis.domain == relation['from']:
                        member = relation['to']
                        axis.domainMembers.append( member )
        

    def get_name(self):
        """Return table name."""
        return self._table_name

    def get_axes(self):
        """Return a list of strings which are the names of the table's axes."""
        return list(self._axes.keys())

    def has_line_item(self, line_item_name):
        """
        Return True if the given line_item_name (a string naming a concept)
        can be stored in this table.
        """
        return line_item_name in self._allowed_line_items

    def store_context(self, new_context):
        """
        new_context must be a Context object.
        If there is a matching Context stored in the table already, returns
        that one and makes no change to the table.
        Otherwise, a unique ID is assigned to the new context and it's stored.
        Either way, it returns a Context object with an ID and the returned
        context is the one that should be used.
        """
        for context in self.contexts:
            if context.equals_context(new_context):
                return context
        # For the ID, just use "HypercubeName_serialNumber":
        new_id = "%s_%d" % (self._table_name, len(self.contexts))
        new_context.set_id(self, new_id)
        self.contexts.append(new_context)
        return new_context

    def lookup_context(self, old_context):
        """
        old_context: a Context object.
        If there is a matching Context stored in the table already, returns
        that one; otherwise returns None.
        """
        for context in self.contexts:
            if context.equals_context(old_context):
                return context
        return None

    def _toXML(self):
        """
        Returns a list of XML tags representing all the contexts in the table,
        ready to be added to an ElementTree.
        """
        return [context._toXML() for context in self.contexts]

    def is_typed_dimension(self, dimensionName):
        """
        Returns True if the dimensionName (a string) is a dimension with a defined
        domain, as opposed to an explicit dimension.
        """
        # if not present, return None? or throw exception?
        return self.get_domain(dimensionName) is not None

    def get_domain(self, dimensionName):
        """
        Gets the domain name (the name of a Concept) corresponding to the named
        dimension, if that dimension is a typed dimension; otherwise returns None.
        """
        axis = self._axes[dimensionName]
        if axis.domain is not None:
            return axis.domain
        
        concept = self._axes[dimensionName].concept
        domain_ref = concept.get_details("typed_domain_ref")
        
        if domain_ref is not None:
            # The typed_domain_ref metadata property will contain something like
            #    "#solar_ProductIdentifierDomain"  which is actually an internal link
            # to an ID inside the taxonomy XML document. I am making the assumption here
            # that it can be easily translated to an actual domain name by just replacing
            # "#solar_" with "solar": but a better approach would be to look up the element
            # matching the ID and read the name from that element.
            return domain_ref.replace("#solar_", "solar:")
        return None

    def get_valid_values_for_axis(self, dimensionName):
        axis = self._axes[dimensionName]
        return axis.domainMembers

<<<<<<< HEAD
    def axis_value_within_domain(self, dimensionName, dimensionValue):
=======
    def is_axis_value_within_domain(self, dimensionName, dimensionValue):
>>>>>>> 30e0c014
        """
        dimensionName: a string naming one of the dimensions of this table.
        dimensionValue: a string containing a proposed value for that dimension
        returns True if the given value is allowed in the given dimension, False
        otherwise.
        """
        # TODO make this a method of the Axis object?
        axis = self._axes[dimensionName]
        if len(axis.domainMembers) == 0:
            # If this is a domain axis but not an enumerated domain axis, then for
            # now we'll allow anything. For example, ProductIdentifierAxis has
            # ProductIdentiferDomain but the value is not restricted to an enumerated
            # type.  TODO: in the future is there more validation we can do on this
            # kind of axis?
            return True

        return dimensionValue in axis.domainMembers

    def validate_context(self, context):
        """
        context: a Context object
        returns True if the given context provides valid values for all axes required
        to store it in this table. Raises an exception if any axis is missing, or
        has an out-of-bound value, or if an axis is given that doesn't belong in
        this table.
        """
        for axis_name in self._axes:
            if not axis_name in context.axes:
                raise OBContextException(
                    "Missing required {} axis for table {}".format(
                        axis_name, self._table_name))

            # Check that the value is not outside the domain, for domain-based axes:
            axis = self._axes[axis_name]
            if self.is_typed_dimension(axis_name):
                axis_value = context.axes[axis_name]
<<<<<<< HEAD
                if not self.axis_value_within_domain(axis_name, axis_value):
=======
                if not self.is_axis_value_within_domain(axis_name, axis_value):
>>>>>>> 30e0c014
                    raise OBContextException(
                        "{} is not a valid value for the axis {}.".format(
                        axis_value, axis_name))

        for axis_name in context.axes:
            if not axis_name in self._axes:
                raise OBContextException(
                    "{} is not a valid axis for table {}.".format(
                        axis_name, self._table_name))


class Context(object):
    """
    Represents the context for one or more facts. The context tells us
    when the fact applies, who is the entity reporting the fact, and also
    provides values for all of the table axes (aka Dimensions) needed to place
    the fact within a table (aka Hypercube). A fact cannot be reported without
    a context.
    """
    def __init__(self, **kwargs):
        """
        Keyword arguments accepted to constructor are:
        instant -- a period of instant type (e.g. a single datetime)
        duration -- a period of duration type: either a mini dictionary
                    with {"start": <date>, "end": <date>} fields, OR
                     the special string "forever"
        entity -- name of the entity making the report (e.g. business or other
                  enterprise)
        All other arguments aside from the above will be assumed to be the
        names of Axes. For example, an argument of:
        InverterPowerLevelPercentAxis = 'solar:InverterPowerLevel50PercentMember'
        indicates that the context is going into a Hypercube that has an
        InverterPowerLevelPercentAxis, and for this context the value of that axis
        is to be 'solar:InverterPowerLevel50PercentMember'
        (i.e. this context describes the case where the inverter power level is 50%)
        EITHER instant OR duration (not both) is required.
        """
        self.instant = None
        self.duration = None
        self.entity = None
        # kwargs must provide exactly one of instant or duration
        if PeriodType.instant.value in kwargs and PeriodType.duration.value in kwargs:
            raise OBContextException("Context given both instant and duration")
        if (PeriodType.instant.value not in kwargs) and (PeriodType.duration.value not in kwargs):
            raise OBContextException("Context not given either instant or duration")
        if PeriodType.instant.value in kwargs:
            self.instant = kwargs.pop(PeriodType.instant.value)
        if PeriodType.duration.value in kwargs:
            self.duration = kwargs.pop(PeriodType.duration.value)
        if "entity" in kwargs:
            self.entity = kwargs.pop("entity")
        # anything that's not instant/duration or entity must be an axis
        self.axes = {}
        for keyword in kwargs:
            if not keyword.endswith("Axis"):
                # TODO in the future we should use metadata to identify
                # what's an axis, not just look for the string "Axis".
                raise OBContextException("Context given invalid keyword {}".format(keyword))
            qualified_name = keyword
            if not qualified_name.startswith("solar:"):
                qualified_name = "solar:" + keyword
            self.axes[qualified_name] = kwargs[keyword]

        self.id_scheme = "http://xbrl.org/entity/identification/scheme" #???

    def equals_context(self, other_context):
        if other_context.entity != self.entity:
            return False

        if other_context.instant != self.instant:
            return False

        if other_context.duration != self.duration:
            # TODO does this work if they're tuples of (start, end) ?
            return False

        for axis_name, axis_value in list(self.axes.items()):
            if not axis_name in other_context.axes:
                return False
            if axis_value != other_context.axes[axis_name]:
                return False

        for axis_name in other_context.axes:
            if not axis_name in self.axes:
                # extra axes in other context not present in this one:
                return False

        return True

    def set_id(self, hypercube, new_id):
        """
        Adds this context to a hypercube
        """
        self.hypercube = hypercube
        self._id = new_id

    def get_id(self):
        return self._id

    def _toXML(self):
        # if neither prod_month nor instant is provided, then period will
        # be "forever"
        context = Element("context", attrib={"id": self.get_id()})
        entity = SubElement(context, "entity")
        identifier = SubElement(entity, "identifier",
                                attrib={"scheme": self.id_scheme})
        identifier.text = self.entity

        # Period (instant or duration):
        period = SubElement(context, "period")

        if self.duration == "forever":
            forever = SubElement(period, "forever")
        elif self.duration is not None:
            startDate = SubElement(period, "startDate")
            startDate.text = self.duration["start"].strftime("%Y-%m-%d")
            endDate = SubElement(period, "endDate")
            endDate.text = self.duration["end"].strftime("%Y-%m-%d")
        elif self.instant is not None:
            instant_elem = SubElement(period, PeriodType.instant.value)
            instant_elem.text = self.instant.strftime("%Y-%m-%d")


        # Extra dimensions:
        if len(self.axes) > 0:
            segmentElem = SubElement(entity, "segment")

        for dimension in self.axes:
            # First figure out if dimension is typed or untyped:

            if self.hypercube.is_typed_dimension(dimension):
                typedMember = SubElement(
                    segmentElem, "xbrldi:typedMember",
                    attrib = {"dimension": dimension})
                domainElem = self.hypercube.get_domain(dimension)
                domain = SubElement(typedMember, domainElem)
                domain.text = str(self.axes[dimension])

            else:
                # if it's not one of the above, then it's an explicit dimension:
                explicit = SubElement(segmentElem, "xbrldi:explicitMember", attrib={
                    "dimension": dimension
                    })
                explicit.text = str(self.axes[dimension])
        return context

    def _toJSON(self):
        """
        Returns context's entity, period, and extra dimensions as JSON dictionary
        object.
        """
        aspects = {"xbrl:entity": self.entity}
        if self.duration == "forever":
            aspects["xbrl:period"] = "forever" # TODO is this right syntax???
        elif self.duration is not None:
            aspects["xbrl:periodStart"] = self.duration["start"].strftime("%Y-%m-%d")
            aspects["xbrl:periodEnd"] = self.duration["end"].strftime("%Y-%m-%d")
        elif self.instant is not None:
            aspects["xbrl:instant"] = self.instant.strftime("%Y-%m-%d")
            # TODO is this the right syntax???

        for dimension in self.axes:
            # TODO is there a difference in how typed axes vs explicit axes
            # are represented in JSON?
            if self.hypercube.is_typed_dimension(dimension):
            #if dimension in self.typedDimensionDomains:
                value_str = self.axes[dimension]
            else:
                value_str = self.axes[dimension]
            aspects[dimension] = value_str

        return aspects


class Fact(object):
    """
    Represents a single XBRL Fact, linked to a context, that can be exported
    as either XML or JSON. A Fact provides a value for a certain concept within
    a certain context, and can optionally provide units and a precision.
    """
    def __init__(self, concept, context, unit, value, decimals=2):
        """
        Concept is the field name - it must match the schema definition.
        Context is a reference to this fact's parent Context object.
        Units is a string naming the unit, for example "kWh"
        Value is a string, integer, or float
        Decimals is used only for float types, it is the number of
        digits 
        """
        # in case of xml the context ID will be rendered in the fact tag.
        # in case of json the contexts' attributes will be copied to the
        # fact's aspects.
        self.concept = concept
        self.value = value
        self.context = context
        self.unit = unit
        self.decimals = decimals

    def _toXML(self):
        """
        Return the Fact as an XML element.
        """
        attribs = {"contextRef": self.context.get_id()}
        # TODO the "pure" part is probably wrong now.
        # also the self.unit may not be correct unitRef? not sure
        if self.unit is not None:
            attribs["unitRef"] = self.unit
            if self.unit == "pure" or self.unit == "degrees":
                attribs["decimals"] = "0"
            else:
                attribs["decimals"] = str(self.decimals)
        elem = Element(self.concept, attrib=attribs)
        if self.unit == "pure":
            elem.text = "%d" % self.value
        else:
            elem.text = str(self.value)
        return elem


    def _toJSON(self):
        """
        Return the Fact as a JSON dictionary object
        """
        aspects = self.context._toJSON()
        aspects["xbrl:concept"] = self.concept
        if self.unit is not None:
            aspects["xbrl:unit"] = self.unit

        if isinstance( self.value, datetime.datetime):
            value_str = self.value.strftime("%Y-%m-%d")
        else:
            value_str = str(self.value)
        return { "aspects": aspects,
                 "value": value_str}


class Concept(object):
    """
    Represents metadata about concepts and their relationships:
    instances of this class are nodes in a tree data structure to keep track
    of which concepts are parents/children of other concepts in the schema hierarchy.
    Also stores concept metadata derived from the schema.
    """
    def __init__(self, taxonomy_semantic, concept_name):
        """Concept constructor."""
        self.name = concept_name
        self.parent = None
        self.children = []

        try:
            self.metadata = taxonomy_semantic.get_concept_details(concept_name)
        except KeyError as e:
            print("Warning: no metadata found for {}".format(concept_name))


    def get_details(self, field_name):
        """
        Returns the concept metadata value for the named field, or None if there
        is no value for that field. Accepted field_names are:
        'period_type'
        'nillable'
        'id'
        'name'
        'substitution_group'
        'type_name'
        'period_independent'
        'typed_domain_ref' (only present for dimension concepts)
        """
        return getattr( self.metadata, field_name, None)

    def set_parent(self, new_parent):
        """Set a concept parent."""
        self.parent = new_parent
        if self not in self.parent.children:
            self.parent.children.append(self)

    def add_child(self, new_child):
        """Add a child concept."""
        if new_child not in self.children:
            self.children.append(new_child)
        new_child.parent = self

    def get_ancestors(self):
        """Returns a flat list of Concept instances, including the concept's
        parent, its parent's parent, etc. recursively up to the root of the tree."""
        ancestors = []
        curr = self
        while curr.parent is not None:
            ancestors.append(curr.parent)
            curr = curr.parent
        return ancestors

    def validate_datatype(self, value):
        """
        True if the given value matches the expected type of this concept.
        e.g. integer, string, decimal, boolean, or complex enumerated type.
        False otherwise.
        """
        return not validator.validate_concept_value(self.metadata, value)[1]
        myType = self.get_details("type_name")
        if myType == "xbrli:integerItemType":
            if isinstance(value, int):
                return True
            elif isinstance(value, string_types):
                try:
                    value = int( value )
                    return True
                except ValueError as e:
                    try:
                        # the case of "1.0" - string can't be converted to int
                        # but can be converted to float
                        value = float(value)
                        return int(value) == value
                    except ValueError as e:
                        return False
            return False
        if myType == "xbrli:stringItemType":
            return isinstance( value, string_types )
        if myType == "xbrli:booleanItemType":
            if isinstance( value, bool):
                return True
            if value in ["true", "false", "True", "False"]:
                return True
            return False
        
        if myType == "xbrli:decimalItemType":
            try:
                value = float( value )
            except ValueError as e:
                return False
            else:
                return True
        if myType == "xbrli:monetaryItemType":
            # TODO I assume this is the same as decimalItemType except that it
            # also requires a unit (units are validated elsewhere). Is this
            # correct?
            if isinstance( value, string_types ):
                value = value.replace("$", "")
                value = value.replace(",", "")
            try:
                value = float( value )
            except ValueError as e:
                return False
            else:
                return True
        if myType == "xbrli:dateItemType":
            if isinstance( value, datetime.date):
                return True
            if isinstance( value, datetime.datetime):
                return True
            if isinstance( value, string_types):
                # also return true if it's a string that can be parsed into
                # a date according to a standard pattern. Note that this assumes
                # American style month-first date; LONGTERM TODO support multiple
                # date formats. Also LONGTERM TODO we may need to convert this
                # into a date object instead of just returning true/false.
                date_formats = ["%m/%d/%y", "%m/%d/%Y"]
                success = False
                for fmt in date_formats:
                    try:
                        converted_val = datetime.datetime.strptime(value, fmt)
                    except ValueError as e:
                        continue
                    else:
                        success = True
                return success
            return False
        if myType == "num:percentItemType":
            # TODO Look up what is expected -- does this want 0.01 - 0.99 or
            # does it want 1 - 99  or does it want "1%" - "99%" ?
            return True
        if myType == "xbrli:anyURIItemType":
            # TODO there's probably a validation method in urllib or something
            # that we can import here.
            return True
        print("Warning: i don't know how to validate " + myType)

        # TODO add validation for complex types.  Most types in the num:
        # namespace will be decimals that expect units. Most types in
        # the solar-types: namespace will be enumerated string types.
        return True



class OBInstance(object):
    """
    Data structure representing an entrypoint.

    A data structure representing an orange button document
    from a particular entrypoint -- for example, an MOR.
    This class's representation of the data is format-agnostic, it just
    provides methods for getting/setting and validation; translation to
    and from particular physical file format (or database schema) will
    be handled elsewhere.
    """
    def __init__(self, entrypoint_name, taxonomy, dev_validation_off=False):
        """
        Initialize an entrypoint.

        Initializes an empty instance of a document corresponding to the named
        entrypoint. entrypoint_name is a string that must match an entry point
        in the taxonomy. Looks up the list of concepts for this entry point
        from the taxonomy to know what concepts are allowed in the document.
        Looks up the relationships between concepts for this entry point from
        the taxonomy to know the hierarchical relationship of concepts, tables,
        and axes/dimensions.
        taxonomy_semantic should be the global singleton TaxonomySemantic
        object.

        An optional flag ("dev_validation_off") can be set to turn validation
        rules off during development.  This should not be used during a release.   
        """
        self.ts = taxonomy.semantic
        self.tu = taxonomy.units
        self.entrypoint_name = entrypoint_name
        self._dev_validation_off = dev_validation_off
<<<<<<< HEAD
        
        if entrypoint_name == "All":
            self._init_all_entrypoint()
        else:
            if not self.ts.validate_ep(entrypoint_name):
=======

        if entrypoint_name == "All":
            self._init_all_entrypoint()
        else:
            if not self.ts.is_entrypoint(entrypoint_name):
>>>>>>> 30e0c014
                raise OBNotFoundException(
                    "There is no Orange Button entrypoint named {}.".format(
                        entrypoint_name))

            # This gives me the list of every concept that could ever be
            # included in the document.
            self._all_my_concepts = {}
<<<<<<< HEAD
            for concept_name in self.ts.concepts_ep(entrypoint_name):
=======
            for concept_name in self.ts.get_entrypoint_concepts(entrypoint_name):
>>>>>>> 30e0c014
                if concept_name.endswith("_1"):
                    # There are a bunch of duplicate concept names that all end in "_1"
                    # that raise an exception if we try to query them.
                    continue
                self._all_my_concepts[concept_name] = Concept(self.ts, concept_name)

            # Get the relationships (this comes from solar_taxonomy/documents/
            #  <entrypoint>/<entrypoint><version>_def.xml)
<<<<<<< HEAD
            self.relations = self.ts.relationships_ep(entrypoint_name)
=======
            self.relations = self.ts.get_entrypoint_relationships(entrypoint_name)
>>>>>>> 30e0c014

        # Search through the relationships to find all of the tables, their
        # axes, and parent/child relationships between concepts:
        self._initialize_parents()
        self._initialize_tables()

        self.facts = {}
        self.namespaces = {
            "xmlns": "http://www.xbrl.org/2003/instance",
            "xmlns:link": "http://www.xbrl.org/2003/linkbase",
            "xmlns:xlink": "http://www.w3.org/1999/xlink",
            "xmlns:xsi": "http://www.w3.org/2001/XMRLSchema-instance",
            "xmlns:units": "http://www.xbrl.org/2009/utr",
            "xmlns:xbrldi": "http://xbrl.org/2006/xbrldi",
            "xmlns:solar": "http://xbrl.us/Solar/v1.2/2018-03-31/solar"
            # TODO add usgaap here, if any concepts start with usgaap?
        }
        self.taxonomy_name = "https://raw.githubusercontent.com/xbrlus/solar/v1.2/core/solar_2018-03-31_r01.xsd"
        self._default_context = {}

    def _init_all_entrypoint(self):
        # take every concept from taxonomy
        every_concept = []
        for x in self.ts._concepts.values():
            every_concept.extend(x)

        self._all_my_concepts = {}
        for concept_name in every_concept:
            self._all_my_concepts[concept_name] = Concept(self.ts, concept_name)
        # Take every relation from taxonomy

        every_relation = []
        for x in self.ts._relationships.values():
            every_relation.extend(x)
        self.relations = every_relation  # this will contain a lot of duplicates
        # can't do list(set(list)) when the starting point is a list of dicts
        # since dicts aren't trivially comparable


    def _initialize_tables(self):
        """
        Find tables.

        Use relations to find all of the tables (hypercubes) allowed in
        the document, and the axes and lineitems for each one.
        """
        # When there's an arcrole of "hypercube-dimensions", the "from"
        # is a hypercube/table, and the "to" is an axis. Use these
        # relationships to find all hypercube names.
        self._tables = {}
        all_table_names = set([])
        for relation in self.relations:
            if relation['role'] == 'hypercube-dimension':
                table_name = relation['from']
                all_table_names.add(table_name)

        for table_name in all_table_names:
            self._tables[table_name] = Hypercube(self, table_name)


    def _initialize_parents(self):
        """Put the concepts into a tree based on domain-member relations."""
        for relation in self.relations:
            if relation['role'] == 'domain-member':
                parent_name = relation['from']
                child_name = relation['to']
                if parent_name.endswith("_1") or child_name.endswith("_1"):
                    # These are the duplicate concept names and are unwanted
                    continue
                parent = self.get_concept(parent_name)
                child = self.get_concept(child_name)
                parent.add_child(child)

    def get_concept(self, concept_name):
        """
        Returns the Concept instance object matching given concept_name string.
        """
        return self._all_my_concepts[concept_name]

    def get_table_names(self):
        """
        Returns a list of strings identifying all tables that can be included
        in this document.
        """
        return list(self._tables.keys())

    def get_table(self, table_name):
        """
        Returns the Table instance matching the given table_name string, if it
        is present in this document.
        """
        return self._tables[table_name]

    def _identify_relations(self, concept_name):
        # Development method for listing all relationships for debugging
        # purposes. Do not use in production.
        from_me = [r for r in self.relations if r['from'] == concept_name]
        for x in from_me:
            print("{} -> {} -> {}".format(concept_name, x['role'], x['to']))
        to_me = [r for r in self.relations if r['to'] == concept_name]
        for x in to_me:
            print("{} -> {} -> {}".format(x['from'], x['role'], concept_name))

    def get_table_for_concept(self, concept_name):
        """
        Returns the table for a concept.

        Given a concept_name, returns the table (Hypercube object) which
        that concept belongs inside of, or None if there's no match.
        """
        if concept_name not in self._all_my_concepts:
            raise OBConceptException(
                "{} is not an allowed concept for {}".format(
                    concept_name, self.entrypoint_name))
        # We know that a concept belongs in a table because the concept
        # is a descendant of a LineItem that has a relationship to the
        # table.
        ancestors = self._all_my_concepts[concept_name].get_ancestors()
        for ancestor in ancestors:
            if "LineItem" in ancestor.name: # maybe not????
                for table in list(self._tables.values()):
                    if table.has_line_item(ancestor.name):
                        return table

        # print "Warning: no table for {}, writing it to default table".format(concept_name)
        # kind of a hack here -- make a placeholder table with no axes for the non-table concepts
        if not UNTABLE in self._tables:
            self._tables[UNTABLE] = Hypercube(self, UNTABLE)
        return self._tables[UNTABLE]

    def get_all_writable_concepts(self):
        """
        Return list of strings naming all concepts that can be written to this
        document.
        """
        return [c for c in self._all_my_concepts if self.is_concept_writable(c)]

    def is_concept_writable(self, concept_name):
        """
        Return whether a concept is writable.

        Returns True if concept_name is a writeable concept within this
        document. False for concepts not in this document or concepts that
        are only abstract parents of writeable concepts. e.g. you can't
        write a value to an "Abstract" or a "LineItem".
        """
        if concept_name in self._all_my_concepts:
            abstract_keywords = ["Abstract", "LineItems", "Table", "Domain", "Axis"]
            for word in abstract_keywords:
                if concept_name.endswith(word):
                    return False
            return True
        return False

    def validate_context(self, concept_name, context):
        """
        True if the given Context object contains all the information
        needed to provide full context for the named concept -- sufficient
        time period information (duration/instant), sufficient axes to place
        the fact within its table, etc.
        Otherwise, raises an exception explaining what is wrong.
        """
        # TODO Refactor to put this logic into the Concept?
        period_type = self.get_concept(concept_name).get_details("period_type")

        if PeriodType(period_type) == PeriodType.duration:
            if not context.duration:
                raise OBContextException(
                    "Missing required duration in {} context".format(
                        concept_name))

            # a valid duration is either "forever" or {"start", "end"}
            valid = False
            if context.duration == "forever":
                valid = True
            if "start" in context.duration and "end" in context.duration:
                # TODO check isinstance(duration["start"], datetime)
                valid = True
            if not valid:
                raise OBContextException(
                    "Invalid duration in {} context".format(
                        concept_name))


        if PeriodType(period_type) == PeriodType.instant:
            if not context.instant:
                raise OBContextException(
                    "Missing required instant in {} context".format(
                        concept_name))
                # TODO check isinstance(instant, datetime)

        # If we got this far, we know the time period is OK. Now check the
        # required axes, if this concept is on a table:
        table = self.get_table_for_concept(concept_name)
        if table is not None:
            table.validate_context(context)

        return True

    def _is_valid_unit(self, concept, unit_id):
        # TODO Refactor to move this logic into the Concept class?

        unitlessTypes = ["xbrli:integerItemType", "xbrli:stringItemType",
                         "xbrli:decimalItemType", "xbrli:booleanItemType",
                         "xbrli:dateItemType", "num:percentItemType",
                         "xbrli:anyURIItemType"]
        # There is type-checking we can do for these unitless types but we'll handle
        # it elsewhere
        
        required_type = self.get_concept(concept).get_details("type_name")
        if required_type in unitlessTypes:
            if unit_id is None:
                return True
            else:
                raise OBUnitException(
                    "Unit {} given for unitless concept {} ({})".format(
                        unit_id, concept, required_type))

        if required_type.startswith("solar-types:"):
            print("I don't know how to validate {} yet, skipping for now".format(required_type))
            return True

        # TODO what other required_types might we get here?

        if unit_id is None:
            raise OBUnitException(
                "No unit given for concept {}, requires type {}".format(
                    concept, required_type))

        unit = self.tu.is_unit2(unit_id)
        if unit is None:
            raise OBNotFoundException(
                "There is no unit ID={} in the taxonomy.".format(unit_id))

        # TODO: utr.xml has unqualified type names, e.g. "frequencyItemType" and we're looking
        # for a qualified type name e.g. "num-us:frequencyItemType". Should we assume that if
        # it matches the part after the colon, then it's a match? Or do we need to validate the
        # fully-qualified name?
        if required_type.split(":")[-1] == unit.item_type:
            return True
        else:
            # TODO raise here?
            return False
        # Unit has fields: unit_id, unit_name, ns_unit, item_type,
        # item_type_date, symbol, definition, base_standard, status, version_date


    def set(self, concept_name, value, **kwargs):
        """
        Adds a fact to the document. The concept_name and the context
        together identify the fact to set, and the value will be stored for
        that fact.
        If concept_name and context are identical to a previous call, the old fact
        will be overwritten. Otherwise, a new fact is created.
        acceptable keyword args:
        unit_nam = a string naming a unit
        precision = <number of places past the decimal pt>(for decimal values only)
        context = a Context object

        can be supplied as separate keyword args instead of context object:
        duration = "forever" or {"start": <date>, "end": <date>}
        instant = <date>
        entity = <entity name>
        *Axis = <value>  (the name of any Axis in a table in this entrypoint)
        """

        if "unit_name" in kwargs:
            unit_name = kwargs.pop("unit_name")
            valid_unit_name = self.tu.is_unit(unit_name=unit_name)
        else:
            unit_name = None

        if "precision" in kwargs:
            precision = kwargs.pop("precision")

<<<<<<< HEAD
        if not self.can_write_concept(concept_name):
            raise OBConceptException(
                "{} is not a writeable concept".format(concept_name))
        concept = self.get_concept_by_name(concept_name)
=======
        if not self.is_concept_writable(concept_name):
            raise OBConceptException(
                "{} is not a writeable concept".format(concept_name))
        concept = self.get_concept(concept_name)
>>>>>>> 30e0c014

        if "context" in kwargs:
            context = kwargs.pop("context")
        elif len(list(kwargs.keys())) > 0:
            # turn the remaining keyword args into a Context object -- this
            # is just syntactic sugar to make this method easier to call.
            period = concept.get_details("period_type")
            if period not in kwargs and period in self._default_context:
                kwargs[period.value] = self._default_context[period]
            context = Context(**kwargs)
        else:
            context = None

        # Use default values, if any have been set, to fill in missing fields of context:
        if len(self._default_context) > 0:
            context = self._fill_in_context_from_defaults(context, concept)

<<<<<<< HEAD
        if not self.sufficient_context(concept_name, context):
=======
        if not self.validate_context(concept_name, context):
>>>>>>> 30e0c014
            raise OBContextException(
                "Insufficient context for {}".format(concept_name))

        # Check unit type:
<<<<<<< HEAD
        if not self._dev_validation_off and not self.valid_unit(concept_name, unit_name):
=======
        if not self._dev_validation_off and not self._is_valid_unit(concept_name, unit_name):
>>>>>>> 30e0c014
            raise OBUnitException(
                "{} is an invalid unit type for {}".format(unit_name, concept_name))
        
        # check datatype of given value against concept
        if not self._dev_validation_off and not concept.validate_datatype(value):
            raise OBTypeException(
                "{} is the wrong datatype for {}".format(value, concept_name))

        
        table = self.get_table_for_concept(concept_name)
        context = table.store_context(context) # dedupes, assigns ID

        f = Fact(concept_name, context, unit_name, value)
        # TODO pass in decimals? Fact expects decimals and "precision" is slightly different

        # self.facts is nested dict keyed first on table then on context ID
        # and finally on concept:
        if not table.get_name() in self.facts:
            self.facts[table.get_name()] = {}
        if not context.get_id() in self.facts[table.get_name()]:
            self.facts[table.get_name()][context.get_id()] = {}
        # TODO simplify above with defaultdict
        
        self.facts[table.get_name()][context.get_id()][concept_name] = f
        # Or: we could keep facts in a flat list, and get() could look them
        # up by getting context from hypercube and getting fact from context


    def get(self, concept, context=None):
        """
        Returns the value of a fact previously set. The concept
        and context together identify the fact to read.
        """
        # look up the facts we have
        # complain if no value for concept
        # complain if context needed and not providedd

        # TODO support case where no context passed in?  (use default
        # context I guess?)

        # TODO support getting by kwargs instead of getting by context?

        # TODO if only some fields of the context are given, try matching
        # on just those fields and disregarding the rest -- e.g. if no
        # period is given, return a fact that matches the other fields, whatever
        # its duration is?

        # TODO a function that returns multiple, i.e. all facts for given
        # concept regardless of context, or vice versa.
        table = self.get_table_for_concept(concept)
        context = table.lookup_context(context)
        if table.get_name() in self.facts:
            if context.get_id() in self.facts[table.get_name()]:
                if concept in self.facts[table.get_name()][context.get_id()]:
                    return self.facts[table.get_name()][context.get_id()][concept]
        return None

    def get_all_facts(self):
        """
        Returns a flattened list of Fact instances -- all of the facts that
        have been set in this document so far.
        """
        all_facts = []
        for table_dict in list(self.facts.values()):
            for context_dict in list(table_dict.values()):
                for fact in list(context_dict.values()):
                    all_facts.append(fact)
        return all_facts
    
    def _make_unit_tag(self, unit_id):
        """
        Return an XML tag for a unit (such as kw, kwh, etc). Fact tags can
        reference this unit tag.
        """
        # See http://www.xbrl.org/utr/utr.xml
        unit = Element("unit", attrib={"id": unit_id})
        measure = SubElement(unit, "measure")
        measure.text = "units:{}".format(unit_id)
        # because http://www.xbrl.org/2009/utr is included as xmlns:units

        return unit


    def _toXML_tag(self):
        """
        Returns an XML tag which is the root of an XML tree representing
        the entire document contents (all contexts, units, and facts) in XML form.
        """
        # The root element:
        xbrl = Element("xbrl", attrib = self.namespaces)

        # Add "link:schemaRef" for the taxonomy that goes with this document:
        link = SubElement(xbrl, "link:schemaRef",
                          attrib = {"xlink:href": self.taxonomy_name,
                                    "xlink:type": "simple"})

        # Add a context tag for each context we want to reference:
        for hypercube in list(self._tables.values()):
            tags = hypercube._toXML()
            for tag in tags:
                xbrl.append(tag)

        facts = self.get_all_facts()
        required_units = set([fact.unit for fact in self.get_all_facts() \
                              if fact.unit is not None])
        for unit in required_units:
            # Add a unit tag defining each unit we want to reference:
            xbrl.append(self._make_unit_tag(unit))

        for fact in self.get_all_facts():
            xbrl.append( fact._toXML() )

        return xbrl

    def to_XML(self, filename):
        """
        Exports XBRL as XML to the given filename.

        To ensure future support use the method with the same name and functionality in Parser.
        """
        xbrl = self._toXML_tag()
        tree = xml.etree.ElementTree.ElementTree(xbrl)
        # Apparently every XML file should start with this, which ElementTree
        # doesn't do:
        # <?xml version="1.0" encoding="utf-8"?>
        tree.write(filename)

    def to_XML_string(self):
        """
        Returns XBRL as an XML string.

        To ensure future support use the method with the same name and functionality in Parser.
        """
        xbrl = self._toXML_tag()
        return xml.etree.ElementTree.tostring(xbrl).decode()


    def to_JSON(self, filename):
        """
        Exports XBRL as JSON to the given filename.

        To ensure future support use the method with the same name and functionality in Parser.
        """

        outfile = open(filename, "w")
        outfile.write(self.to_JSON_string())
        outfile.close()

    def to_JSON_string(self):
        """
        Returns XBRL as a JSON string

        To ensure future support use the method with the same name and functionality in Parser.
        """
        masterJsonObj = {
            "documentType": "http://www.xbrl.org/WGWD/YYYY-MM-DD/xbrl-json",
            "prefixes": self.namespaces,
            "dtsReferences": [],
            "facts": []
            }

        masterJsonObj["dtsReferences"].append({
            "type": "schema",
            "href": self.taxonomy_name
        })

        facts = self.get_all_facts()

        for fact in facts:
            masterJsonObj["facts"].append( fact._toJSON() )
        return json.dumps(masterJsonObj)

    def set_default_context(self, dictionary):
        """
        Dictionary can have keys: "entity", PeriodType.instant, PeriodType.duration, and also
        axes.
        Sets these values as the defaults for this document. These values
        are used to fill in any fields that are missing from any contexts
        passed into set(). For example, if you set the "entity" as a default
        on the document, then after that you can leave "entity" out of your
        contexts and the default entity will be used.
        """
        self._default_context.update(dictionary)

    def _fill_in_context_from_defaults(self, context, concept):
        """
        context: None, or a Context object that may be missing some fields
        concept: a Concept object (used to determine what fields are required)
        Returns a Context object that has had all its required fields filled in
        from the default context (see set_default_context()) if possible.
        """
        period = concept.get_details("period_type") # PeriodType.instant or PeriodType.duration
        if context is None:
            # Create context from default entity and default period:
            context_args = {}
            if period in self._default_context:
                context_args[period.value] = self._default_context[period]
            else:
                raise OBContextException(
                    "{} needs a {}, no default set and no context given.".format(
                        concept.name, period.value))
            if "entity" in self._default_context:
                context_args["entity"] = self._default_context["entity"]
            context = Context(**context_args)

        else:
            # If entity or period is missing, fill in from defaults:
            if context.entity is None and "entity" in self._default_context:
                context.entity = self._default_context["entity"]

            if getattr(context, period.value, None) is None and period in self._default_context:
                setattr( context, period.value, self._default_context[period] )

        # If any axis that the table wants is missing, fill in axis from defaults:
        table = self.get_table_for_concept(concept.name)
        if table is not None:
            for axis_name in table.get_axes():
                if axis_name in self._default_context and axis_name not in context.axes:
                    context.axes[axis_name] = self._default_context[axis_name]
        return context

    def is_valid(self):
        """
        (Placeholder).

        Returns true if all of the facts in the document validate.
        i.e. they have allowed data types, allowed units, anything that needs
        to be in a table has all the required axis values to identify its place
        in that table, etc.
        """
        return True

    def is_complete(self):
        """
        (Placeholder).

        (Placeholder) Returns true if no required facts are missing, i.e. if
        there is a value for all concepts with nillable=False
        """
        return True<|MERGE_RESOLUTION|>--- conflicted
+++ resolved
@@ -225,11 +225,7 @@
         axis = self._axes[dimensionName]
         return axis.domainMembers
 
-<<<<<<< HEAD
-    def axis_value_within_domain(self, dimensionName, dimensionValue):
-=======
     def is_axis_value_within_domain(self, dimensionName, dimensionValue):
->>>>>>> 30e0c014
         """
         dimensionName: a string naming one of the dimensions of this table.
         dimensionValue: a string containing a proposed value for that dimension
@@ -266,11 +262,7 @@
             axis = self._axes[axis_name]
             if self.is_typed_dimension(axis_name):
                 axis_value = context.axes[axis_name]
-<<<<<<< HEAD
-                if not self.axis_value_within_domain(axis_name, axis_value):
-=======
                 if not self.is_axis_value_within_domain(axis_name, axis_value):
->>>>>>> 30e0c014
                     raise OBContextException(
                         "{} is not a valid value for the axis {}.".format(
                         axis_value, axis_name))
@@ -687,19 +679,11 @@
         self.tu = taxonomy.units
         self.entrypoint_name = entrypoint_name
         self._dev_validation_off = dev_validation_off
-<<<<<<< HEAD
-        
-        if entrypoint_name == "All":
-            self._init_all_entrypoint()
-        else:
-            if not self.ts.validate_ep(entrypoint_name):
-=======
 
         if entrypoint_name == "All":
             self._init_all_entrypoint()
         else:
             if not self.ts.is_entrypoint(entrypoint_name):
->>>>>>> 30e0c014
                 raise OBNotFoundException(
                     "There is no Orange Button entrypoint named {}.".format(
                         entrypoint_name))
@@ -707,11 +691,7 @@
             # This gives me the list of every concept that could ever be
             # included in the document.
             self._all_my_concepts = {}
-<<<<<<< HEAD
-            for concept_name in self.ts.concepts_ep(entrypoint_name):
-=======
             for concept_name in self.ts.get_entrypoint_concepts(entrypoint_name):
->>>>>>> 30e0c014
                 if concept_name.endswith("_1"):
                     # There are a bunch of duplicate concept names that all end in "_1"
                     # that raise an exception if we try to query them.
@@ -720,11 +700,7 @@
 
             # Get the relationships (this comes from solar_taxonomy/documents/
             #  <entrypoint>/<entrypoint><version>_def.xml)
-<<<<<<< HEAD
-            self.relations = self.ts.relationships_ep(entrypoint_name)
-=======
             self.relations = self.ts.get_entrypoint_relationships(entrypoint_name)
->>>>>>> 30e0c014
 
         # Search through the relationships to find all of the tables, their
         # axes, and parent/child relationships between concepts:
@@ -1000,17 +976,10 @@
         if "precision" in kwargs:
             precision = kwargs.pop("precision")
 
-<<<<<<< HEAD
-        if not self.can_write_concept(concept_name):
-            raise OBConceptException(
-                "{} is not a writeable concept".format(concept_name))
-        concept = self.get_concept_by_name(concept_name)
-=======
         if not self.is_concept_writable(concept_name):
             raise OBConceptException(
                 "{} is not a writeable concept".format(concept_name))
         concept = self.get_concept(concept_name)
->>>>>>> 30e0c014
 
         if "context" in kwargs:
             context = kwargs.pop("context")
@@ -1028,20 +997,12 @@
         if len(self._default_context) > 0:
             context = self._fill_in_context_from_defaults(context, concept)
 
-<<<<<<< HEAD
-        if not self.sufficient_context(concept_name, context):
-=======
         if not self.validate_context(concept_name, context):
->>>>>>> 30e0c014
             raise OBContextException(
                 "Insufficient context for {}".format(concept_name))
 
         # Check unit type:
-<<<<<<< HEAD
-        if not self._dev_validation_off and not self.valid_unit(concept_name, unit_name):
-=======
         if not self._dev_validation_off and not self._is_valid_unit(concept_name, unit_name):
->>>>>>> 30e0c014
             raise OBUnitException(
                 "{} is an invalid unit type for {}".format(unit_name, concept_name))
         
