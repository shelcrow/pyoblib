--- conflicted
+++ resolved
@@ -523,7 +523,6 @@
     """
     def __init__(self, concept, context, unit, value, decimals=None, precision=None):
         """
-<<<<<<< HEAD
         Constructs a Fact instance.
         Args:
           concept: string
@@ -534,7 +533,7 @@
             name of the unit in which a the value is expressed, for numeric values.
             for example "kWh" for kilowatt-hours. Must match a unit defined in the
             schema.
-          value: string, integer, or float
+          value: string, integer, boolean, or float
             value of the fact. (i.e. value for given concept within given context)
           decimals: integer
             optional. For numeric types, the number of digits past the decimal point
@@ -545,15 +544,6 @@
             EITHER precision OR decimals can be specified, not both.
         Raises:
           OBException if constructor is given conflicting information
-=======
-        Concept is the field name - it must match the schema definition.
-        Context is a reference to this fact's parent Context object.
-        Units is a string naming the unit, for example "kWh"
-        Value is a string, integer, or float.
-        For numeric types only, precision OR decimals (not both) can be specified.
-        Decimals is the number of digits past the decimal point; precision is
-        the total number of significant digits.
->>>>>>> 262c64a6
         """
         # in case of xml the context ID will be rendered in the fact tag.
         # in case of json the contexts' attributes will be copied to the
@@ -567,15 +557,9 @@
             raise OBException("Fact given both precision and decimals - use only one.")
         self.decimals = decimals
         self.precision = precision
-<<<<<<< HEAD
-        if decimals is None and precision is None:
-            # Default to 2 decimals:
-            self.decimals = 2
-=======
         # FUTURE TODO: decide if the Concept is numeric or non-numeric. If numeric,
         # either require a decimals/precision or provide a default. If non-numeric,
         # don't allow decimals/precision to be set.
->>>>>>> 262c64a6
 
         # Fill in the id property with a UUID:
         self.id = identifier.identifier()
@@ -596,22 +580,8 @@
           an XML element representing this Fact and all its fields in XBRL
           XML format.
         """
-<<<<<<< HEAD
         attribs = {"contextRef": self.context.get_id(),
                    "id": self.id}
-        # TODO the "pure" part is probably wrong now.
-        # also the self.unit may not be correct unitRef? not sure
-        if self.unit is not None:
-            attribs["unitRef"] = self.unit
-            if self.unit == "pure":
-                attribs["decimals"] = "0"
-            else:
-                if self.decimals is not None:
-                    attribs["decimals"] = str(self.decimals)
-                elif self.precision is not None:
-                    attribs["precision"] = str(self.precision)
-=======
-        attribs = {"contextRef": self.context.get_id()}
         # TODO the self.unit may not be correct unitRef? not sure
         if self.unit is not None:
             attribs["unitRef"] = self.unit
@@ -619,7 +589,6 @@
                 attribs["decimals"] = str(self.decimals)
             elif self.precision is not None:
                 attribs["precision"] = str(self.precision)
->>>>>>> 262c64a6
         elem = Element(self.concept, attrib=attribs)
         if self.unit == "pure":
             elem.text = "%d" % self.value
@@ -637,22 +606,11 @@
         aspects = self.context._toJSON()
         aspects["concept"] = self.concept
         if self.unit is not None:
-<<<<<<< HEAD
             aspects["unit"] = str(self.unit)
-            if self.unit == "pure":
-                aspects["decimals"] = "0"
-            else:
-                if self.decimals is not None:
-                    aspects["decimals"] = str(self.decimals)
-                elif self.precision is not None:
-                    aspects["precision"] = str(self.precision)
-=======
-            aspects["unit"] = self.unit
             if self.decimals is not None:
                 aspects["decimals"] = str(self.decimals)
             elif self.precision is not None:
                 aspects["precision"] = str(self.precision)
->>>>>>> 262c64a6
 
         if isinstance( self.value, datetime.datetime):
             value_str = self.value.strftime("%Y-%m-%dT%H:%M:%S")
@@ -669,7 +627,6 @@
     of which concepts are parents/children of other concepts in the schema hierarchy.
     Also stores concept metadata derived from the schema.
     """
-<<<<<<< HEAD
     def __init__(self, taxonomy_semantic, concept_name):
         """
         Constructs a Concept instance with no parent and no children.
@@ -681,10 +638,6 @@
         Raises:
           Nothing, but prints a warning if concept_name is not found in taxonomy
         """
-=======
-    def __init__(self, taxonomy, concept_name):
-        """Concept constructor."""
->>>>>>> 262c64a6
         self.name = concept_name
         self.parent = None
         self.children = []
@@ -943,18 +896,8 @@
 
             # This gives me the list of every concept that could ever be
             # included in the document.
-<<<<<<< HEAD
             concept_list = self.ts.get_entrypoint_concepts(entrypoint_name)
             self._initialize_concepts(concept_list)
-=======
-            self._all_my_concepts = {}
-            for concept_name in self.ts.get_entrypoint_concepts(entrypoint_name):
-                if concept_name.endswith("_1"):
-                    # There are a bunch of duplicate concept names that all end in "_1"
-                    # that raise an exception if we try to query them.
-                    continue
-                self._all_my_concepts[concept_name] = Concept(self.taxonomy, concept_name)
->>>>>>> 262c64a6
 
             # Get the relationships (this comes from solar_taxonomy/documents/
             #  <entrypoint>/<entrypoint><version>_def.xml)
@@ -1016,12 +959,6 @@
             every_concept.extend(x)
         self._initialize_concepts(every_concept)
 
-<<<<<<< HEAD
-=======
-        self._all_my_concepts = {}
-        for concept_name in every_concept:
-            self._all_my_concepts[concept_name] = Concept(self.taxonomy, concept_name)
->>>>>>> 262c64a6
         # Take every relation from taxonomy
         every_relation = []
         for x in self.ts._relationships.values():
@@ -1335,7 +1272,7 @@
             duration value for the context, if "context" is not given
           entity: string
             entity value for the context, if "context" is not given
-          <axis name>: <axis value>
+          <axis name (*Axis)>: <axis value>
             as a convenience, instant/duration, entity, and <axis name> can be given
             directly as keyword args instead of constructing and passing a Context
             argument. These should only be passed in if the "context" keyword arg
