# Copyright 2018 Wells Fargo

# Licensed under the Apache License, Version 2.0 (the "License");
# pyou may not use this file except in compliance with the License.
# You may obtain a copy of the License at

#    http://www.apache.org/licenses/LICENSE-2.0

# Unless required by applicable law or agreed to in writing, software
# distributed under the License is distributed on an "AS IS" BASIS,
# WITHOUT WARRANTIES OR CONDITIONS OF ANY KIND, either express or implied.
# See the License for the specific language governing permissions and
# limitations under the License.

import os
import xml.sax

import taxonomy
import validator
import constants


class _ElementsHandler(xml.sax.ContentHandler):
    """
    Reads the files in solar-taxonomy/core/*.xsd
    This extracts the metadata for each concept name, such as the datatype
    of the concept, whether it's nillable, etc.
    As a SAX parser, it streams the XML, and startElement() is called
    once for each element in the file.
    """
    def __init__(self):
        self._elements = {}

    def startElement(self, name, attrs):
        if name == "xs:element":
            element = taxonomy.Element()
            for item in attrs.items():
                if item[0] == "abstract":
                    if item[1] == "false":
                        element.abstact = False
                    else:
                        element.abstract = True
                elif item[0] == "id":
                    # Turn the first underscore (only the first) into
                    # a colon. For example, the concept named
                    # solar:InverterPowerLevel10PercentMember_1 appears
                    # in the id field as
                    # solar_InverterPowerLevel10PercentMember_1. We want
                    # to replace the first underscore but not the second.
                    element.id = item[1].replace("_", ":", 1)
                elif item[0] == "name":
                    element.name = item[1]
                elif item[0] == "nillable":
                    if item[1] == "false":
                        element.nillable = False
                    else:
                        element.nillable = True
                elif item[0] == "solar:periodIndependent":
                    element.period_independent = item[1]
                elif item[0] == "substitutionGroup":
                    element.substitution_group = item[1]
                elif item[0] == "type":
                    element.type_name = item[1]
                elif item[0] == "xbrli:periodType":
                    element.period_type = item[1]
            self._elements[element.id] = element

    def elements(self):
        return self._elements


class _TaxonomySemanticHandler(xml.sax.ContentHandler):
    """
    Reads the files in solar-taxonomy/documents/<document name>/*_pre.xml
    This extracts the list of concept names from the presentation file.
    As a SAX parser,it streams the XML, and startElement() is called
    once for each XML element in the file.
    """
    def __init__(self):
        self._concepts = []


    def startElement(self, name, attrs):
        if name == "loc":
            for item in attrs.items():
                if item[0] == "xlink:label":
                    concept = item[1].replace("_", ":", 1)
                    self._concepts.append(concept)

    def concepts(self):
        return self._concepts



class _TaxonomyRelationshipHandler(xml.sax.ContentHandler):
    """
    Reads the files in solar-taxonomy/documents/<document name>/*_def.xml
    This extracts the relationships between the concepts, such as when one
    concept is a parent of another, when a concept belongs to a hypercube,
    etc.
    As a SAX parser,it streams the XML, and startElement() is called
    once for each XML element in the file.
    """
    def __init__(self):
        self._relationships = []


    def startElement(self, name, attrs):
        if name == "definitionArc":
            relationship = {"role": None, "from": None, "to": None, "order": None}
            for item in attrs.items():
                if item[0] == "xlink:arcrole":
                    relationship['role'] = item[1].split("/")[-1]
                if item[0] == "xlink:from":
                    relationship['from'] = item[1].replace("_", ":", 1)
                if item[0] == "xlink:to":
                    relationship['to'] = item[1].replace("_", ":", 1)
                if item[0] == "order":
                    relationship['order'] = item[1]
            self._relationships.append(relationship)
            # Question TBD: do we need to remember which document definition
            # this relationship came from? would the same concepts ever have
            # different relationships in one document than another?

    def relationships(self):
        return self._relationships


class TaxonomySemantic(object):

    def __init__(self):
        self._elements = self._load_elements()
        self._concepts = self._load_concepts()
        self._relationships = self._load_relationships()

    def _load_elements_file(self, pathname):
        eh = _ElementsHandler()
        parser = xml.sax.make_parser()
        parser.setContentHandler(eh)
        parser.parse(open(pathname))
        return eh.elements()

    def _load_elements(self):
        elements = self._load_elements_file(os.path.join(
                constants.SOLAR_TAXONOMY_DIR, "core",
                "solar_2018-03-31_r01.xsd"))
        elements.update(self._load_elements_file(os.path.join(
                constants.SOLAR_TAXONOMY_DIR, "external",
                "us-gaap-2017-01-31.xsd")))
        return elements

    def elements(self):
        """
        Returns a map of elements.
        """
        return self._elements

    def _load_concepts_file(self, pathname):
        tax = _TaxonomySemanticHandler()
        parser = xml.sax.make_parser()
        parser.setContentHandler(tax)
        parser.parse(open(pathname))
        return tax.concepts()

    def _load_concepts(self):
        """
        Returns a dict of available concepts
        """
        # TODO: Better understand the relationship of "def" vs. "pre" xml files.  Using pre seems
        # to load a more accurate representation of the taxonomy but this was found via trial and
        # error as opposed to a scientific methodology.
        concepts = {}
        for dirname in os.listdir(os.path.join(constants.SOLAR_TAXONOMY_DIR,
                                               "data")):
            for filename in os.listdir(
                    os.path.join(constants.SOLAR_TAXONOMY_DIR, "data",
                                 dirname)):
                # if 'def.' in filename:
                if 'pre.' in filename:
                    concepts[dirname] = self._load_concepts_file(
                            os.path.join(constants.SOLAR_TAXONOMY_DIR,
                                         "data", dirname, filename))
        for dirname in os.listdir(os.path.join(constants.SOLAR_TAXONOMY_DIR,
                                               "documents")):
            for filename in os.listdir(
                    os.path.join(constants.SOLAR_TAXONOMY_DIR, "documents",
                                 dirname)):
                # if 'def.' in filename:
                if 'pre.' in filename:
                    concepts[dirname] = self._load_concepts_file(
                            os.path.join(constants.SOLAR_TAXONOMY_DIR,
                                         "documents", dirname, filename))
        return concepts

    def _load_relationships_file(self, fn):
        tax = _TaxonomyRelationshipHandler()
        parser = xml.sax.make_parser()
        parser.setContentHandler(tax)
        parser.parse(open(os.path.join(constants.SOLAR_TAXONOMY_DIR, fn)))
        return tax.relationships()

    def _load_relationships(self):
        relationships = {}
        for dirname in os.listdir(os.path.join(constants.SOLAR_TAXONOMY_DIR, "documents")):
            for filename in os.listdir(os.path.join(constants.SOLAR_TAXONOMY_DIR, "documents", dirname)):
                if 'def.' in filename:
                    relationships[dirname] = self._load_relationships_file(os.path.join("documents", dirname, filename))
        return relationships


    def validate_concept(self, concept):
        """
        Validates if a concept is present in the Taxonomy
        """

        found = False
        for c in self._concepts:
            for cc in self._concepts[c]:
                if cc == concept:
                    found = True
                    break
        return found

    def validate_concept_value(self, concept, value):
        """
        Validates if a concept is present in the Taxonomy and that its value is legal.
        """
        # Check presence
        found = False
        concept_info = False
        for c in self._concepts:
            for cc in self._concepts[c]:
                if cc == concept:
                    found = True
                    concept_info = self.concept_info(concept)
                    break
        if not found:
            return ["'{}' concept not found.".format(concept)]

        return validator.validate_concept_value(concept_info, value)

    def validate_ep(self, data):
        """
        Validates if an end point type is present in the Taxonomy
        """

        if data in self._concepts:
            return True
        else:
            return False

    def concepts_ep(self, data):
        """
        Returns a list of all concepts in an end point
        """

        if data in self._concepts:
            return self._concepts[data]
        else:
            return None

    def relationships_ep(self, endpoint):
        """
        Returns a list of all relationshiops in an end point
<<<<<<< HEAD
        """

        if endpoint in self._relationships:
            return self._relationships[endpoint]
=======
        Returns an empty list if the concept exists but has no relationships
        """

        if endpoint in self._concepts:
            if endpoint in self._relationships:
                return self._relationships[endpoint]                
            else:
                return []
>>>>>>> e0e4c24a
        else:
            return None

    def concept_info(self, concept):
        """
        Returns information on a single concept.
        """

        found = False
        for c in self._concepts:
            for cc in self._concepts[c]:
                if cc == concept:
                    found = True
                    break
        if not found:
            return None
        return self._elements[concept]

    def concepts_info_ep(self, data):
        """
        Returns a list of all concepts and their attributes in an end point
        """

        if data in self._concepts:
            ci = []
            for concept in self._concepts[data]:
                ci.append(self._elements[concept])
            return ci
        else:
            return None<|MERGE_RESOLUTION|>--- conflicted
+++ resolved
@@ -262,21 +262,14 @@
     def relationships_ep(self, endpoint):
         """
         Returns a list of all relationshiops in an end point
-<<<<<<< HEAD
-        """
-
-        if endpoint in self._relationships:
-            return self._relationships[endpoint]
-=======
         Returns an empty list if the concept exists but has no relationships
         """
 
         if endpoint in self._concepts:
             if endpoint in self._relationships:
-                return self._relationships[endpoint]                
+                return self._relationships[endpoint]
             else:
                 return []
->>>>>>> e0e4c24a
         else:
             return None
 
