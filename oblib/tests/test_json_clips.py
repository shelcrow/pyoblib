--- conflicted
+++ resolved
@@ -16,12 +16,8 @@
 from inspect import currentframe
 
 import unittest
-<<<<<<< HEAD
-from parser import Parser, ValidationErrors
-=======
 from parser import Parser
 from ob import OBValidationErrors
->>>>>>> 6415a1e6
 import taxonomy
 import pytest
 
@@ -53,25 +49,13 @@
                     failure_list.append("Case {} did not cause a failure condition as expected".format(clip[0]))
             except Exception as e:
                 if clip[2] is None:
-<<<<<<< HEAD
-                    if isinstance(e, ValidationErrors):
-=======
                     if isinstance(e, OBValidationErrors):
->>>>>>> 6415a1e6
                         for e2 in e.get_errors():
                             s = str(e2)
                             failure_list.append("Case {} should have succeeded, raised {}".format(clip[0], s))
                     else:
                         failure_list.append("Case {} should have succeeded, raised an unexpected exception ''".format(clip[0], str(e)))
                 else:
-<<<<<<< HEAD
-                    if isinstance(e, ValidationErrors):
-                        for e2 in e.get_errors():
-                            s = str(e2)
-                            if re.search(clip[2], s, re.IGNORECASE) is None:
-                                failure_list.append("Case {} exception text '{}' did not meet expected value '{}'".format(clip[0], s, clip[2]))
-                    else:
-=======
                     # if isinstance(e, OBValidationErrors):
                     #     for e2 in e.get_errors():
                     #         s = str(e2)
@@ -81,7 +65,6 @@
                     #     failure_list.append("Case {} raised an unexpected exception '{}'".format(clip[0], str(e)))
 
                     if not isinstance(e, OBValidationErrors):
->>>>>>> 6415a1e6
                         failure_list.append("Case {} raised an unexpected exception '{}'".format(clip[0], str(e)))
 
         if len(failure_list) > 0:
@@ -96,19 +79,6 @@
             print("{} issues found out of {} test cases".format(len(failure_list), len(CLIPS)))
 
 CLIPS = [
-<<<<<<< HEAD
-    [_ln(), "MonthlyOperatingReport", "Identifier is not a uuid", 1, """
-        "illegal-identifier": {
-        "value": "93.26",
-        "aspects": {
-            "concept": "solar:MeasuredEnergyAvailabilityPercent",
-            "entity": "JUPITER",
-            "period": "2017-11-01T00:00:00/2017-11-30T00:00:00"
-        }
-    }
-    """
-    ],
-=======
     # TODO: validate identifier not only strin but UUID also?
     # [_ln(), "MonthlyOperatingReport", "Identifier is not a uuid", 1, """
     #     "illegal-identifier": {
@@ -121,7 +91,6 @@
     # }
     # """
     # ],
->>>>>>> 6415a1e6
     [_ln(), "MonthlyOperatingReport", "Float expected", 2, """
         "d5ead87b-58c6-4aab-9795-e7e92ca0bcf2": {
         "value": "Bad Data",
@@ -154,89 +123,6 @@
         }
     }
     """
-<<<<<<< HEAD
-    ],
-    [_ln(), "MonthlyOperatingReport", "period start component is in an incorrect format", 6, """
-        "d5ead87b-58c6-4aab-9795-e7e92ca0bcf2": {
-        "value": "93.26",
-        "aspects": {
-            "concept": "solar:MeasuredEnergyAvailabilityPercent",
-            "entity": "JUPITER",
-            "period": "2017-13-01T00:00:00/2017-11-30T00:00:00"
-        }
-    }
-    """
-    ],
-    [_ln(), "MonthlyOperatingReport", "period end component is in an incorrect format", 7, """
-        "d5ead87b-58c6-4aab-9795-e7e92ca0bcf2": {
-        "value": "93.26",
-        "aspects": {
-            "concept": "solar:MeasuredEnergyAvailabilityPercent",
-            "entity": "JUPITER",
-            "period": "2017-11-01T00:00:00/2017-13-30T00:00:00"
-        }
-    }
-    """
-    ],
-    [_ln(), "MonthlyOperatingReport", "Identifier is not a uuid", 1, """
-        "illegal-identifier": {
-        "value": "93.26",
-        "aspects": {
-            "concept": "solar:MeasuredEnergyAvailabilityPercent",
-            "entity": "JUPITER",
-            "period": "2017-11-01T00:00:00/2017-11-30T00:00:00"
-        }
-    }
-    """
-    ],
-    [_ln(), "MonthlyOperatingReport", "fact tag is missing value tag", 0, """
-        "d5ead87b-58c6-4aab-9795-e7e92ca0bcf2": {
-        "aspects": {
-            "concept": "solar:MeasuredEnergyAvailabilityPercent",
-            "entity": "JUPITER",
-            "period": "2017-11-01T00:00:00/2017-11-30T00:00:00"
-        }
-    }
-    """
-    ],
-    [_ln(), "MonthlyOperatingReport", "fact tag is missing aspects tag", 0, """
-        "d5ead87b-58c6-4aab-9795-e7e92ca0bcf2": {
-        "value": "93.26"
-    }
-    """
-    ],
-    [_ln(), "MonthlyOperatingReport", "aspects tag is missing concept tag", 0, """
-        "d5ead87b-58c6-4aab-9795-e7e92ca0bcf2": {
-        "value": "93.26",
-        "aspects": {
-            "entity": "JUPITER",
-            "period": "2017-11-01T00:00:00/2017-11-30T00:00:00"
-        }
-    }
-    """
-    ],
-    [_ln(), "MonthlyOperatingReport", "aspects tag is missing entity tag", 0, """
-        "d5ead87b-58c6-4aab-9795-e7e92ca0bcf2": {
-        "value": "93.26",
-        "aspects": {
-            "concept": "solar:MeasuredEnergyAvailabilityPercent",
-            "period": "2017-11-01T00:00:00/2017-11-30T00:00:00"
-        }
-    }
-    """
-    ],
-    [_ln(), "MasterPurchaseAgreement", "Non-nillable value is set to null", 3, """
-        "d5ead87b-58c6-4aab-9795-e7e92ca0bcf2": {
-        "value": null,
-        "aspects": {
-            "concept": "solar:PreparerOfMasterPurchaseAgreement",
-            "entity": "JUPITER",
-            "period": "2017-11-01T00:00:00/2017-11-30T00:00:00"
-        }
-    }
-    """
-    ],
-=======
     ],
     [_ln(), "MonthlyOperatingReport", "period start component is in an incorrect format", 6, """
         "d5ead87b-58c6-4aab-9795-e7e92ca0bcf2": {
@@ -319,7 +205,6 @@
     }
     """
     ],
->>>>>>> 6415a1e6
     [_ln(), None, None, 0, """
         "d5ead87b-58c6-4aab-9795-e7e92ca0bcf2": {
         "value": true,
@@ -353,11 +238,7 @@
     }
     """
     ],
-<<<<<<< HEAD
-    [_ln(), None, "value is not legal for type xbrli:booleanItemType", 2, """
-=======
     [_ln(), None, None, 2, """
->>>>>>> 6415a1e6
         "d5ead87b-58c6-4aab-9795-e7e92ca0bcf2": {
         "value": "true",
         "aspects": {
@@ -368,11 +249,7 @@
     }
     """
     ],
-<<<<<<< HEAD
-    [_ln(), None, "value is not legal for type xbrli:booleanItemType", 2, """
-=======
     [_ln(), None, None, 2, """
->>>>>>> 6415a1e6
         "d5ead87b-58c6-4aab-9795-e7e92ca0bcf2": {
         "value": "false",
         "aspects": {
@@ -383,12 +260,8 @@
     }
     """
     ],
-<<<<<<< HEAD
-    [_ln(), None, "value is not legal for type xbrli:booleanItemType", 2, """
-=======
     # TODO: verify that 0 or 1 is a valid value for boolean type
     [_ln(), None, None, 2, """
->>>>>>> 6415a1e6
         "d5ead87b-58c6-4aab-9795-e7e92ca0bcf2": {
         "value": "1",
         "aspects": {
@@ -399,12 +272,8 @@
     }
     """
     ],
-<<<<<<< HEAD
-    [_ln(), None, "value is not legal for type xbrli:booleanItemType", 2, """
-=======
     # TODO: verify that 0 or 1 is a valid value for boolean type
     [_ln(), None, None, 2, """
->>>>>>> 6415a1e6
         "d5ead87b-58c6-4aab-9795-e7e92ca0bcf2": {
         "value": "0",
         "aspects": {
@@ -502,7 +371,6 @@
         }
     }
     """
-<<<<<<< HEAD
     ],
     [_ln(), None, None, 0, """
         "d5ead87b-58c6-4aab-9795-e7e92ca0bcf2": {
@@ -518,293 +386,214 @@
     [_ln(), None, None, 0, """
         "d5ead87b-58c6-4aab-9795-e7e92ca0bcf2": {
         "value": "2018-03-01",
-=======
-    ],
-    [_ln(), None, None, 0, """
-        "d5ead87b-58c6-4aab-9795-e7e92ca0bcf2": {
-        "value": "2020-02-29",
->>>>>>> 6415a1e6
-        "aspects": {
-            "concept": "solar:MonthlyOperatingReportEndDate",
-            "entity": "JUPITER",
-            "period": "2017-11-01T00:00:00/2017-11-30T00:00:00"
-        }
-    }
-    """
-    ],
-    [_ln(), None, None, 0, """
-        "d5ead87b-58c6-4aab-9795-e7e92ca0bcf2": {
-<<<<<<< HEAD
+        "aspects": {
+            "concept": "solar:MonthlyOperatingReportEndDate",
+            "entity": "JUPITER",
+            "period": "2017-11-01T00:00:00/2017-11-30T00:00:00"
+        }
+    }
+    """
+    ],
+    [_ln(), None, None, 0, """
+        "d5ead87b-58c6-4aab-9795-e7e92ca0bcf2": {
         "value": "2018-03-31",
-=======
-        "value": "2018-03-01",
->>>>>>> 6415a1e6
-        "aspects": {
-            "concept": "solar:MonthlyOperatingReportEndDate",
-            "entity": "JUPITER",
-            "period": "2017-11-01T00:00:00/2017-11-30T00:00:00"
-        }
-    }
-    """
-    ],
-    [_ln(), None, None, 0, """
-        "d5ead87b-58c6-4aab-9795-e7e92ca0bcf2": {
-<<<<<<< HEAD
+        "aspects": {
+            "concept": "solar:MonthlyOperatingReportEndDate",
+            "entity": "JUPITER",
+            "period": "2017-11-01T00:00:00/2017-11-30T00:00:00"
+        }
+    }
+    """
+    ],
+    [_ln(), None, None, 0, """
+        "d5ead87b-58c6-4aab-9795-e7e92ca0bcf2": {
         "value": "2018-04-01",
-=======
-        "value": "2018-03-31",
->>>>>>> 6415a1e6
-        "aspects": {
-            "concept": "solar:MonthlyOperatingReportEndDate",
-            "entity": "JUPITER",
-            "period": "2017-11-01T00:00:00/2017-11-30T00:00:00"
-        }
-    }
-    """
-    ],
-    [_ln(), None, None, 0, """
-        "d5ead87b-58c6-4aab-9795-e7e92ca0bcf2": {
-<<<<<<< HEAD
+        "aspects": {
+            "concept": "solar:MonthlyOperatingReportEndDate",
+            "entity": "JUPITER",
+            "period": "2017-11-01T00:00:00/2017-11-30T00:00:00"
+        }
+    }
+    """
+    ],
+    [_ln(), None, None, 0, """
+        "d5ead87b-58c6-4aab-9795-e7e92ca0bcf2": {
         "value": "2018-04-30",
-=======
-        "value": "2018-04-01",
->>>>>>> 6415a1e6
-        "aspects": {
-            "concept": "solar:MonthlyOperatingReportEndDate",
-            "entity": "JUPITER",
-            "period": "2017-11-01T00:00:00/2017-11-30T00:00:00"
-        }
-    }
-    """
-    ],
-    [_ln(), None, None, 0, """
-        "d5ead87b-58c6-4aab-9795-e7e92ca0bcf2": {
-<<<<<<< HEAD
+        "aspects": {
+            "concept": "solar:MonthlyOperatingReportEndDate",
+            "entity": "JUPITER",
+            "period": "2017-11-01T00:00:00/2017-11-30T00:00:00"
+        }
+    }
+    """
+    ],
+    [_ln(), None, None, 0, """
+        "d5ead87b-58c6-4aab-9795-e7e92ca0bcf2": {
         "value": "2018-05-01",
-=======
-        "value": "2018-04-30",
->>>>>>> 6415a1e6
-        "aspects": {
-            "concept": "solar:MonthlyOperatingReportEndDate",
-            "entity": "JUPITER",
-            "period": "2017-11-01T00:00:00/2017-11-30T00:00:00"
-        }
-    }
-    """
-    ],
-    [_ln(), None, None, 0, """
-        "d5ead87b-58c6-4aab-9795-e7e92ca0bcf2": {
-<<<<<<< HEAD
+        "aspects": {
+            "concept": "solar:MonthlyOperatingReportEndDate",
+            "entity": "JUPITER",
+            "period": "2017-11-01T00:00:00/2017-11-30T00:00:00"
+        }
+    }
+    """
+    ],
+    [_ln(), None, None, 0, """
+        "d5ead87b-58c6-4aab-9795-e7e92ca0bcf2": {
         "value": "2018-05-31",
-=======
-        "value": "2018-05-01",
->>>>>>> 6415a1e6
-        "aspects": {
-            "concept": "solar:MonthlyOperatingReportEndDate",
-            "entity": "JUPITER",
-            "period": "2017-11-01T00:00:00/2017-11-30T00:00:00"
-        }
-    }
-    """
-    ],
-    [_ln(), None, None, 0, """
-        "d5ead87b-58c6-4aab-9795-e7e92ca0bcf2": {
-<<<<<<< HEAD
+        "aspects": {
+            "concept": "solar:MonthlyOperatingReportEndDate",
+            "entity": "JUPITER",
+            "period": "2017-11-01T00:00:00/2017-11-30T00:00:00"
+        }
+    }
+    """
+    ],
+    [_ln(), None, None, 0, """
+        "d5ead87b-58c6-4aab-9795-e7e92ca0bcf2": {
         "value": "2018-06-01",
-=======
-        "value": "2018-05-31",
->>>>>>> 6415a1e6
-        "aspects": {
-            "concept": "solar:MonthlyOperatingReportEndDate",
-            "entity": "JUPITER",
-            "period": "2017-11-01T00:00:00/2017-11-30T00:00:00"
-        }
-    }
-    """
-    ],
-    [_ln(), None, None, 0, """
-        "d5ead87b-58c6-4aab-9795-e7e92ca0bcf2": {
-<<<<<<< HEAD
+        "aspects": {
+            "concept": "solar:MonthlyOperatingReportEndDate",
+            "entity": "JUPITER",
+            "period": "2017-11-01T00:00:00/2017-11-30T00:00:00"
+        }
+    }
+    """
+    ],
+    [_ln(), None, None, 0, """
+        "d5ead87b-58c6-4aab-9795-e7e92ca0bcf2": {
         "value": "2018-06-30",
-=======
-        "value": "2018-06-01",
->>>>>>> 6415a1e6
-        "aspects": {
-            "concept": "solar:MonthlyOperatingReportEndDate",
-            "entity": "JUPITER",
-            "period": "2017-11-01T00:00:00/2017-11-30T00:00:00"
-        }
-    }
-    """
-    ],
-    [_ln(), None, None, 0, """
-        "d5ead87b-58c6-4aab-9795-e7e92ca0bcf2": {
-<<<<<<< HEAD
+        "aspects": {
+            "concept": "solar:MonthlyOperatingReportEndDate",
+            "entity": "JUPITER",
+            "period": "2017-11-01T00:00:00/2017-11-30T00:00:00"
+        }
+    }
+    """
+    ],
+    [_ln(), None, None, 0, """
+        "d5ead87b-58c6-4aab-9795-e7e92ca0bcf2": {
         "value": "2018-07-01",
-=======
-        "value": "2018-06-30",
->>>>>>> 6415a1e6
-        "aspects": {
-            "concept": "solar:MonthlyOperatingReportEndDate",
-            "entity": "JUPITER",
-            "period": "2017-11-01T00:00:00/2017-11-30T00:00:00"
-        }
-    }
-    """
-    ],
-    [_ln(), None, None, 0, """
-        "d5ead87b-58c6-4aab-9795-e7e92ca0bcf2": {
-<<<<<<< HEAD
+        "aspects": {
+            "concept": "solar:MonthlyOperatingReportEndDate",
+            "entity": "JUPITER",
+            "period": "2017-11-01T00:00:00/2017-11-30T00:00:00"
+        }
+    }
+    """
+    ],
+    [_ln(), None, None, 0, """
+        "d5ead87b-58c6-4aab-9795-e7e92ca0bcf2": {
         "value": "2018-07-31",
-=======
-        "value": "2018-07-01",
->>>>>>> 6415a1e6
-        "aspects": {
-            "concept": "solar:MonthlyOperatingReportEndDate",
-            "entity": "JUPITER",
-            "period": "2017-11-01T00:00:00/2017-11-30T00:00:00"
-        }
-    }
-    """
-    ],
-    [_ln(), None, None, 0, """
-        "d5ead87b-58c6-4aab-9795-e7e92ca0bcf2": {
-<<<<<<< HEAD
+        "aspects": {
+            "concept": "solar:MonthlyOperatingReportEndDate",
+            "entity": "JUPITER",
+            "period": "2017-11-01T00:00:00/2017-11-30T00:00:00"
+        }
+    }
+    """
+    ],
+    [_ln(), None, None, 0, """
+        "d5ead87b-58c6-4aab-9795-e7e92ca0bcf2": {
         "value": "2018-08-01",
-=======
-        "value": "2018-07-31",
->>>>>>> 6415a1e6
-        "aspects": {
-            "concept": "solar:MonthlyOperatingReportEndDate",
-            "entity": "JUPITER",
-            "period": "2017-11-01T00:00:00/2017-11-30T00:00:00"
-        }
-    }
-    """
-    ],
-    [_ln(), None, None, 0, """
-        "d5ead87b-58c6-4aab-9795-e7e92ca0bcf2": {
-<<<<<<< HEAD
+        "aspects": {
+            "concept": "solar:MonthlyOperatingReportEndDate",
+            "entity": "JUPITER",
+            "period": "2017-11-01T00:00:00/2017-11-30T00:00:00"
+        }
+    }
+    """
+    ],
+    [_ln(), None, None, 0, """
+        "d5ead87b-58c6-4aab-9795-e7e92ca0bcf2": {
         "value": "2018-08-31",
-=======
-        "value": "2018-08-01",
->>>>>>> 6415a1e6
-        "aspects": {
-            "concept": "solar:MonthlyOperatingReportEndDate",
-            "entity": "JUPITER",
-            "period": "2017-11-01T00:00:00/2017-11-30T00:00:00"
-        }
-    }
-    """
-    ],
-    [_ln(), None, None, 0, """
-        "d5ead87b-58c6-4aab-9795-e7e92ca0bcf2": {
-<<<<<<< HEAD
+        "aspects": {
+            "concept": "solar:MonthlyOperatingReportEndDate",
+            "entity": "JUPITER",
+            "period": "2017-11-01T00:00:00/2017-11-30T00:00:00"
+        }
+    }
+    """
+    ],
+    [_ln(), None, None, 0, """
+        "d5ead87b-58c6-4aab-9795-e7e92ca0bcf2": {
         "value": "2018-01-01",
-=======
-        "value": "2018-08-31",
->>>>>>> 6415a1e6
-        "aspects": {
-            "concept": "solar:MonthlyOperatingReportEndDate",
-            "entity": "JUPITER",
-            "period": "2017-11-01T00:00:00/2017-11-30T00:00:00"
-        }
-    }
-    """
-    ],
-    [_ln(), None, None, 0, """
-        "d5ead87b-58c6-4aab-9795-e7e92ca0bcf2": {
-<<<<<<< HEAD
+        "aspects": {
+            "concept": "solar:MonthlyOperatingReportEndDate",
+            "entity": "JUPITER",
+            "period": "2017-11-01T00:00:00/2017-11-30T00:00:00"
+        }
+    }
+    """
+    ],
+    [_ln(), None, None, 0, """
+        "d5ead87b-58c6-4aab-9795-e7e92ca0bcf2": {
         "value": "2018-09-30",
-=======
-        "value": "2018-01-01",
->>>>>>> 6415a1e6
-        "aspects": {
-            "concept": "solar:MonthlyOperatingReportEndDate",
-            "entity": "JUPITER",
-            "period": "2017-11-01T00:00:00/2017-11-30T00:00:00"
-        }
-    }
-    """
-    ],
-    [_ln(), None, None, 0, """
-        "d5ead87b-58c6-4aab-9795-e7e92ca0bcf2": {
-<<<<<<< HEAD
+        "aspects": {
+            "concept": "solar:MonthlyOperatingReportEndDate",
+            "entity": "JUPITER",
+            "period": "2017-11-01T00:00:00/2017-11-30T00:00:00"
+        }
+    }
+    """
+    ],
+    [_ln(), None, None, 0, """
+        "d5ead87b-58c6-4aab-9795-e7e92ca0bcf2": {
         "value": "2018-10-01",
-=======
-        "value": "2018-09-30",
->>>>>>> 6415a1e6
-        "aspects": {
-            "concept": "solar:MonthlyOperatingReportEndDate",
-            "entity": "JUPITER",
-            "period": "2017-11-01T00:00:00/2017-11-30T00:00:00"
-        }
-    }
-    """
-    ],
-    [_ln(), None, None, 0, """
-        "d5ead87b-58c6-4aab-9795-e7e92ca0bcf2": {
-<<<<<<< HEAD
+        "aspects": {
+            "concept": "solar:MonthlyOperatingReportEndDate",
+            "entity": "JUPITER",
+            "period": "2017-11-01T00:00:00/2017-11-30T00:00:00"
+        }
+    }
+    """
+    ],
+    [_ln(), None, None, 0, """
+        "d5ead87b-58c6-4aab-9795-e7e92ca0bcf2": {
         "value": "2018-10-31",
-=======
-        "value": "2018-10-01",
->>>>>>> 6415a1e6
-        "aspects": {
-            "concept": "solar:MonthlyOperatingReportEndDate",
-            "entity": "JUPITER",
-            "period": "2017-11-01T00:00:00/2017-11-30T00:00:00"
-        }
-    }
-    """
-    ],
-    [_ln(), None, None, 0, """
-        "d5ead87b-58c6-4aab-9795-e7e92ca0bcf2": {
-<<<<<<< HEAD
+        "aspects": {
+            "concept": "solar:MonthlyOperatingReportEndDate",
+            "entity": "JUPITER",
+            "period": "2017-11-01T00:00:00/2017-11-30T00:00:00"
+        }
+    }
+    """
+    ],
+    [_ln(), None, None, 0, """
+        "d5ead87b-58c6-4aab-9795-e7e92ca0bcf2": {
         "value": "2018-11-01",
-=======
-        "value": "2018-10-31",
->>>>>>> 6415a1e6
-        "aspects": {
-            "concept": "solar:MonthlyOperatingReportEndDate",
-            "entity": "JUPITER",
-            "period": "2017-11-01T00:00:00/2017-11-30T00:00:00"
-        }
-    }
-    """
-    ],
-    [_ln(), None, None, 0, """
-        "d5ead87b-58c6-4aab-9795-e7e92ca0bcf2": {
-<<<<<<< HEAD
+        "aspects": {
+            "concept": "solar:MonthlyOperatingReportEndDate",
+            "entity": "JUPITER",
+            "period": "2017-11-01T00:00:00/2017-11-30T00:00:00"
+        }
+    }
+    """
+    ],
+    [_ln(), None, None, 0, """
+        "d5ead87b-58c6-4aab-9795-e7e92ca0bcf2": {
         "value": "2018-11-30",
-=======
-        "value": "2018-11-01",
->>>>>>> 6415a1e6
-        "aspects": {
-            "concept": "solar:MonthlyOperatingReportEndDate",
-            "entity": "JUPITER",
-            "period": "2017-11-01T00:00:00/2017-11-30T00:00:00"
-        }
-    }
-    """
-    ],
-    [_ln(), None, None, 0, """
-        "d5ead87b-58c6-4aab-9795-e7e92ca0bcf2": {
-<<<<<<< HEAD
+        "aspects": {
+            "concept": "solar:MonthlyOperatingReportEndDate",
+            "entity": "JUPITER",
+            "period": "2017-11-01T00:00:00/2017-11-30T00:00:00"
+        }
+    }
+    """
+    ],
+    [_ln(), None, None, 0, """
+        "d5ead87b-58c6-4aab-9795-e7e92ca0bcf2": {
         "value": "2018-12-01",
-=======
-        "value": "2018-11-30",
->>>>>>> 6415a1e6
-        "aspects": {
-            "concept": "solar:MonthlyOperatingReportEndDate",
-            "entity": "JUPITER",
-            "period": "2017-11-01T00:00:00/2017-11-30T00:00:00"
-        }
-    }
-    """
-    ],
-    [_ln(), None, None, 0, """
-        "d5ead87b-58c6-4aab-9795-e7e92ca0bcf2": {
-<<<<<<< HEAD
+        "aspects": {
+            "concept": "solar:MonthlyOperatingReportEndDate",
+            "entity": "JUPITER",
+            "period": "2017-11-01T00:00:00/2017-11-30T00:00:00"
+        }
+    }
+    """
+    ],
+    [_ln(), None, None, 0, """
+        "d5ead87b-58c6-4aab-9795-e7e92ca0bcf2": {
         "value": "2018-12-31",
         "aspects": {
             "concept": "solar:MonthlyOperatingReportEndDate",
@@ -828,95 +617,25 @@
     [_ln(), None, "value is not legal for type xbrli:dateItemType", 2, """
         "d5ead87b-58c6-4aab-9795-e7e92ca0bcf2": {
         "value": "2018-01-32",
-=======
-        "value": "2018-12-01",
->>>>>>> 6415a1e6
-        "aspects": {
-            "concept": "solar:MonthlyOperatingReportEndDate",
-            "entity": "JUPITER",
-            "period": "2017-11-01T00:00:00/2017-11-30T00:00:00"
-        }
-    }
-    """
-    ],
-<<<<<<< HEAD
+        "aspects": {
+            "concept": "solar:MonthlyOperatingReportEndDate",
+            "entity": "JUPITER",
+            "period": "2017-11-01T00:00:00/2017-11-30T00:00:00"
+        }
+    }
+    """
+    ],
     [_ln(), None, "value is not legal for type xbrli:dateItemType", 2, """
         "d5ead87b-58c6-4aab-9795-e7e92ca0bcf2": {
         "value": "2016-02-30",
-=======
-    [_ln(), None, None, 0, """
-        "d5ead87b-58c6-4aab-9795-e7e92ca0bcf2": {
-        "value": "2018-12-31",
->>>>>>> 6415a1e6
-        "aspects": {
-            "concept": "solar:MonthlyOperatingReportEndDate",
-            "entity": "JUPITER",
-            "period": "2017-11-01T00:00:00/2017-11-30T00:00:00"
-        }
-    }
-    """
-    ],
-    [_ln(), None, "value is not legal for type xbrli:dateItemType", 2, """
-        "d5ead87b-58c6-4aab-9795-e7e92ca0bcf2": {
-<<<<<<< HEAD
-        "value": "2017-02-28",
-=======
-        "value": "2018-13-02",
->>>>>>> 6415a1e6
-        "aspects": {
-            "concept": "solar:MonthlyOperatingReportEndDate",
-            "entity": "JUPITER",
-            "period": "2017-11-01T00:00:00/2017-11-30T00:00:00"
-        }
-    }
-    """
-    ],
-    [_ln(), None, "value is not legal for type xbrli:dateItemType", 2, """
-        "d5ead87b-58c6-4aab-9795-e7e92ca0bcf2": {
-<<<<<<< HEAD
-        "value": "2019-02-29",
-        "aspects": {
-            "concept": "solar:MonthlyOperatingReportEndDate",
-            "entity": "JUPITER",
-            "period": "2017-11-01T00:00:00/2017-11-30T00:00:00"
-        }
-    }
-    """
-    ],
-    [_ln(), None, "value is not legal for type xbrli:dateItemType", 2, """
-        "d5ead87b-58c6-4aab-9795-e7e92ca0bcf2": {
-        "value": "2020-02-30",
-=======
-        "value": "2018-01-32",
->>>>>>> 6415a1e6
-        "aspects": {
-            "concept": "solar:MonthlyOperatingReportEndDate",
-            "entity": "JUPITER",
-            "period": "2017-11-01T00:00:00/2017-11-30T00:00:00"
-        }
-    }
-    """
-    ],
-    [_ln(), None, "value is not legal for type xbrli:dateItemType", 2, """
-        "d5ead87b-58c6-4aab-9795-e7e92ca0bcf2": {
-<<<<<<< HEAD
-        "value": "2018-03-32",
-=======
-        "value": "2016-02-30",
->>>>>>> 6415a1e6
-        "aspects": {
-            "concept": "solar:MonthlyOperatingReportEndDate",
-            "entity": "JUPITER",
-            "period": "2017-11-01T00:00:00/2017-11-30T00:00:00"
-        }
-    }
-    """
-    ],
-<<<<<<< HEAD
-    [_ln(), None, "value is not legal for type xbrli:dateItemType", 2, """
-        "d5ead87b-58c6-4aab-9795-e7e92ca0bcf2": {
-        "value": "2018-04-30",
-=======
+        "aspects": {
+            "concept": "solar:MonthlyOperatingReportEndDate",
+            "entity": "JUPITER",
+            "period": "2017-11-01T00:00:00/2017-11-30T00:00:00"
+        }
+    }
+    """
+    ],
     # TODO: validate date against period information
     # [_ln(), None, "value is not legal for type xbrli:dateItemType", 2, """
     #     "d5ead87b-58c6-4aab-9795-e7e92ca0bcf2": {
@@ -932,7 +651,6 @@
     [_ln(), None, "value is not legal for type xbrli:dateItemType", 2, """
         "d5ead87b-58c6-4aab-9795-e7e92ca0bcf2": {
         "value": "2019-02-29",
->>>>>>> 6415a1e6
         "aspects": {
             "concept": "solar:MonthlyOperatingReportEndDate",
             "entity": "JUPITER",
@@ -943,11 +661,7 @@
     ],
     [_ln(), None, "value is not legal for type xbrli:dateItemType", 2, """
         "d5ead87b-58c6-4aab-9795-e7e92ca0bcf2": {
-<<<<<<< HEAD
-        "value": "2018-05-32",
-=======
         "value": "2020-02-30",
->>>>>>> 6415a1e6
         "aspects": {
             "concept": "solar:MonthlyOperatingReportEndDate",
             "entity": "JUPITER",
@@ -958,24 +672,15 @@
     ],
     [_ln(), None, "value is not legal for type xbrli:dateItemType", 2, """
         "d5ead87b-58c6-4aab-9795-e7e92ca0bcf2": {
-<<<<<<< HEAD
-        "value": "2018-06-31",
-=======
         "value": "2018-03-32",
->>>>>>> 6415a1e6
-        "aspects": {
-            "concept": "solar:MonthlyOperatingReportEndDate",
-            "entity": "JUPITER",
-            "period": "2017-11-01T00:00:00/2017-11-30T00:00:00"
-        }
-    }
-    """
-    ],
-<<<<<<< HEAD
-    [_ln(), None, "value is not legal for type xbrli:dateItemType", 2, """
-        "d5ead87b-58c6-4aab-9795-e7e92ca0bcf2": {
-        "value": "2018-08-32",
-=======
+        "aspects": {
+            "concept": "solar:MonthlyOperatingReportEndDate",
+            "entity": "JUPITER",
+            "period": "2017-11-01T00:00:00/2017-11-30T00:00:00"
+        }
+    }
+    """
+    ],
     # TODO: validate date against period information
     # [_ln(), None, "value is not legal for type xbrli:dateItemType", 2, """
     #     "d5ead87b-58c6-4aab-9795-e7e92ca0bcf2": {
@@ -991,7 +696,6 @@
     [_ln(), None, "value is not legal for type xbrli:dateItemType", 2, """
         "d5ead87b-58c6-4aab-9795-e7e92ca0bcf2": {
         "value": "2018-05-32",
->>>>>>> 6415a1e6
         "aspects": {
             "concept": "solar:MonthlyOperatingReportEndDate",
             "entity": "JUPITER",
@@ -1002,11 +706,29 @@
     ],
     [_ln(), None, "value is not legal for type xbrli:dateItemType", 2, """
         "d5ead87b-58c6-4aab-9795-e7e92ca0bcf2": {
-<<<<<<< HEAD
+        "value": "2018-06-31",
+        "aspects": {
+            "concept": "solar:MonthlyOperatingReportEndDate",
+            "entity": "JUPITER",
+            "period": "2017-11-01T00:00:00/2017-11-30T00:00:00"
+        }
+    }
+    """
+    ],
+    [_ln(), None, "value is not legal for type xbrli:dateItemType", 2, """
+        "d5ead87b-58c6-4aab-9795-e7e92ca0bcf2": {
+        "value": "2018-08-32",
+        "aspects": {
+            "concept": "solar:MonthlyOperatingReportEndDate",
+            "entity": "JUPITER",
+            "period": "2017-11-01T00:00:00/2017-11-30T00:00:00"
+        }
+    }
+    """
+    ],
+    [_ln(), None, "value is not legal for type xbrli:dateItemType", 2, """
+        "d5ead87b-58c6-4aab-9795-e7e92ca0bcf2": {
         "value": "2018-09-31",
-=======
-        "value": "2018-06-31",
->>>>>>> 6415a1e6
         "aspects": {
             "concept": "solar:MonthlyOperatingReportEndDate",
             "entity": "JUPITER",
@@ -1017,11 +739,7 @@
     ],
     [_ln(), None, "value is not legal for type xbrli:dateItemType", 2, """
         "d5ead87b-58c6-4aab-9795-e7e92ca0bcf2": {
-<<<<<<< HEAD
         "value": "2018-10-32",
-=======
-        "value": "2018-08-32",
->>>>>>> 6415a1e6
         "aspects": {
             "concept": "solar:MonthlyOperatingReportEndDate",
             "entity": "JUPITER",
@@ -1032,11 +750,7 @@
     ],
     [_ln(), None, "value is not legal for type xbrli:dateItemType", 2, """
         "d5ead87b-58c6-4aab-9795-e7e92ca0bcf2": {
-<<<<<<< HEAD
         "value": "2018-11-31",
-=======
-        "value": "2018-09-31",
->>>>>>> 6415a1e6
         "aspects": {
             "concept": "solar:MonthlyOperatingReportEndDate",
             "entity": "JUPITER",
@@ -1047,51 +761,15 @@
     ],
     [_ln(), None, "value is not legal for type xbrli:dateItemType", 2, """
         "d5ead87b-58c6-4aab-9795-e7e92ca0bcf2": {
-<<<<<<< HEAD
         "value": "2018-12-32",
-=======
-        "value": "2018-10-32",
->>>>>>> 6415a1e6
-        "aspects": {
-            "concept": "solar:MonthlyOperatingReportEndDate",
-            "entity": "JUPITER",
-            "period": "2017-11-01T00:00:00/2017-11-30T00:00:00"
-        }
-    }
-    """
-    ],
-    [_ln(), None, "value is not legal for type xbrli:dateItemType", 2, """
-        "d5ead87b-58c6-4aab-9795-e7e92ca0bcf2": {
-<<<<<<< HEAD
-        "value": "2018-1-01",
-=======
-        "value": "2018-11-31",
->>>>>>> 6415a1e6
-        "aspects": {
-            "concept": "solar:MonthlyOperatingReportEndDate",
-            "entity": "JUPITER",
-            "period": "2017-11-01T00:00:00/2017-11-30T00:00:00"
-        }
-    }
-    """
-    ],
-    [_ln(), None, "value is not legal for type xbrli:dateItemType", 2, """
-        "d5ead87b-58c6-4aab-9795-e7e92ca0bcf2": {
-<<<<<<< HEAD
-        "value": "2018-01-1",
-=======
-        "value": "2018-12-32",
->>>>>>> 6415a1e6
-        "aspects": {
-            "concept": "solar:MonthlyOperatingReportEndDate",
-            "entity": "JUPITER",
-            "period": "2017-11-01T00:00:00/2017-11-30T00:00:00"
-        }
-    }
-    """
-    ],
-<<<<<<< HEAD
-=======
+        "aspects": {
+            "concept": "solar:MonthlyOperatingReportEndDate",
+            "entity": "JUPITER",
+            "period": "2017-11-01T00:00:00/2017-11-30T00:00:00"
+        }
+    }
+    """
+    ],
     # TODO: validate date against period information
     # [_ln(), None, "value is not legal for type xbrli:dateItemType", 2, """
     #     "d5ead87b-58c6-4aab-9795-e7e92ca0bcf2": {
@@ -1115,7 +793,6 @@
     # }
     # """
     # ],
->>>>>>> 6415a1e6
     [_ln(), None, "value is not legal for type xbrli:dateItemType", 2, """
         "d5ead87b-58c6-4aab-9795-e7e92ca0bcf2": {
         "value": "2018_01_01",
@@ -1244,7 +921,6 @@
         }
     }
     """
-<<<<<<< HEAD
     ],
     [_ln(), "System", "value is not legal for type xbrli:decimalItemType", 2, """
         "d5ead87b-58c6-4aab-9795-e7e92ca0bcf2": {
@@ -1259,26 +935,8 @@
     }
     """
     ],
-    [_ln(), "System", "value is not legal for type xbrli:decimalItemType", 2, """
-        "d5ead87b-58c6-4aab-9795-e7e92ca0bcf2": {
-=======
-    ],
-    [_ln(), "System", "value is not legal for type xbrli:decimalItemType", 2, """
-        "d5ead87b-58c6-4aab-9795-e7e92ca0bcf2": {
-        "value": false,
-        "aspects": {
-            "concept": "solar:MonitoringSolutionSoftwareVersion",
-            "entity": "JUPITER",
-            "period": "2017-11-01T00:00:00/2017-11-30T00:00:00",
-            "solar:ProductIdentifierAxis": "1",
-            "solar:InverterPowerLevelPercentAxis": "solar:InverterPowerLevel10PercentMember"
-        }
-    }
-    """
-    ],
     [_ln(), "System", None, 2, """
         "d5ead87b-58c6-4aab-9795-e7e92ca0bcf2": {
->>>>>>> 6415a1e6
         "value": "99.99",
         "aspects": {
             "concept": "solar:MonitoringSolutionSoftwareVersion",
@@ -1560,34 +1218,6 @@
     }
     """
     ],
-<<<<<<< HEAD
-    [_ln(), "WashingAndWasteAgreement", "value is not legal for type xbrli:integerItemType", 2, """
-        "d5ead87b-58c6-4aab-9795-e7e92ca0bcf2": {
-        "value": false,
-        "aspects": {
-            "concept": "solar:WashingAndWasteFrequencyOfWashing",
-            "entity": "JUPITER",
-            "period": "2017-11-01T00:00:00/2017-11-30T00:00:00",
-            "solar:SiteIdentifierAxis": "1"
-        }
-    }
-    """
-    ],
-    [_ln(), "WashingAndWasteAgreement", "value is not legal for type xbrli:integerItemType", 2, """
-        "d5ead87b-58c6-4aab-9795-e7e92ca0bcf2": {
-        "value": "99.99",
-        "aspects": {
-            "concept": "solar:WashingAndWasteFrequencyOfWashing",
-            "entity": "JUPITER",
-            "period": "2017-11-01T00:00:00/2017-11-30T00:00:00",
-            "solar:SiteIdentifierAxis": "1"
-        }
-    }
-    """
-    ],
-    [_ln(), "WashingAndWasteAgreement", "value is not legal for type xbrli:integerItemType", 2, """
-        "d5ead87b-58c6-4aab-9795-e7e92ca0bcf2": {
-=======
     # TODO: converting false to int is possible because it is resulting
     # [_ln(), "WashingAndWasteAgreement", "value is not legal for type xbrli:integerItemType", 2, """
     #     "d5ead87b-58c6-4aab-9795-e7e92ca0bcf2": {
@@ -1616,7 +1246,6 @@
     #TODO: not sure why 99 can not be converted to integer?
     [_ln(), "WashingAndWasteAgreement", None, 2, """
         "d5ead87b-58c6-4aab-9795-e7e92ca0bcf2": {
->>>>>>> 6415a1e6
         "value": "99",
         "aspects": {
             "concept": "solar:WashingAndWasteFrequencyOfWashing",
@@ -1726,47 +1355,6 @@
         }
     }
     """
-<<<<<<< HEAD
-    ],
-    [_ln(), None, "value is not legal for type xbrli:stringItemType", 2, """
-        "d5ead87b-58c6-4aab-9795-e7e92ca0bcf2": {
-        "value": false,
-        "aspects": {
-            "concept": "solar:MonthlyOperatingReportExceptionDescription",
-            "entity": "JUPITER",
-            "period": "2017-11-01T00:00:00/2017-11-30T00:00:00"
-        }
-    }
-    """
-    ],
-    [_ln(), None, "value is not legal for type xbrli:stringItemType", 2, """
-        "d5ead87b-58c6-4aab-9795-e7e92ca0bcf2": {
-        "value": "99",
-        "aspects": {
-            "concept": "solar:MonthlyOperatingReportExceptionDescription",
-            "entity": "JUPITER",
-            "period": "2017-11-01T00:00:00/2017-11-30T00:00:00"
-        }
-    }
-    """
-    ],
-    [_ln(), None, "value is not legal for type xbrli:stringItemType", 2, """
-        "d5ead87b-58c6-4aab-9795-e7e92ca0bcf2": {
-        "value": "99.99",
-        "aspects": {
-            "concept": "solar:MonthlyOperatingReportExceptionDescription",
-            "entity": "JUPITER",
-            "period": "2017-11-01T00:00:00/2017-11-30T00:00:00"
-        }
-    }
-    """
-    ],
-    [_ln(), "IECRECertificate", None, 0, """
-        "d5ead87b-58c6-4aab-9795-e7e92ca0bcf2": {
-        "value": "99.99",
-        "aspects": {
-            "concept": "solar:AerosolModelFactorTMMPercent",
-=======
     ],
     # TODO: false can perfectly be converted to string value
     [_ln(), None, None, 2, """
@@ -1774,69 +1362,36 @@
         "value": false,
         "aspects": {
             "concept": "solar:MonthlyOperatingReportExceptionDescription",
->>>>>>> 6415a1e6
-            "entity": "JUPITER",
-            "period": "2017-11-01T00:00:00/2017-11-30T00:00:00"
-        }
-    }
-    """
-    ],
-<<<<<<< HEAD
-    [_ln(), "IECRECertificate", None, 0, """
-        "d5ead87b-58c6-4aab-9795-e7e92ca0bcf2": {
-        "value": "0.0",
-        "aspects": {
-            "concept": "solar:AerosolModelFactorTMMPercent",
-            "entity": "JUPITER",
-            "period": "2017-11-01T00:00:00/2017-11-30T00:00:00"
-        }
-    }
-    """
-    ],
-    [_ln(), "IECRECertificate", None, 0, """
-        "d5ead87b-58c6-4aab-9795-e7e92ca0bcf2": {
-        "value": "99",
-        "aspects": {
-            "concept": "solar:AerosolModelFactorTMMPercent",
-=======
+            "entity": "JUPITER",
+            "period": "2017-11-01T00:00:00/2017-11-30T00:00:00"
+        }
+    }
+    """
+    ],
     # TODO: integer can perfectly be converted to string value
     [_ln(), None, None, 2, """
         "d5ead87b-58c6-4aab-9795-e7e92ca0bcf2": {
         "value": "99",
         "aspects": {
             "concept": "solar:MonthlyOperatingReportExceptionDescription",
->>>>>>> 6415a1e6
-            "entity": "JUPITER",
-            "period": "2017-11-01T00:00:00/2017-11-30T00:00:00"
-        }
-    }
-    """
-    ],
-<<<<<<< HEAD
-    [_ln(), "IECRECertificate", "value is not legal for type num:percentItemType", 2, """
-        "d5ead87b-58c6-4aab-9795-e7e92ca0bcf2": {
-        "value": "-0.01",
-        "aspects": {
-            "concept": "solar:AerosolModelFactorTMMPercent",
-=======
+            "entity": "JUPITER",
+            "period": "2017-11-01T00:00:00/2017-11-30T00:00:00"
+        }
+    }
+    """
+    ],
     # TODO: decimal/float can perfectly be converted to string
     [_ln(), None, None, 2, """
         "d5ead87b-58c6-4aab-9795-e7e92ca0bcf2": {
         "value": "99.99",
         "aspects": {
             "concept": "solar:MonthlyOperatingReportExceptionDescription",
->>>>>>> 6415a1e6
-            "entity": "JUPITER",
-            "period": "2017-11-01T00:00:00/2017-11-30T00:00:00"
-        }
-    }
-    """
-    ],
-<<<<<<< HEAD
-    [_ln(), "IECRECertificate", "value is not legal for type num:percentItemType", 2, """
-        "d5ead87b-58c6-4aab-9795-e7e92ca0bcf2": {
-        "value": "100.01",
-=======
+            "entity": "JUPITER",
+            "period": "2017-11-01T00:00:00/2017-11-30T00:00:00"
+        }
+    }
+    """
+    ],
     [_ln(), "IECRECertificate", None, 0, """
         "d5ead87b-58c6-4aab-9795-e7e92ca0bcf2": {
         "value": "99.99",
@@ -1851,7 +1406,6 @@
     [_ln(), "IECRECertificate", None, 0, """
         "d5ead87b-58c6-4aab-9795-e7e92ca0bcf2": {
         "value": "0.0",
->>>>>>> 6415a1e6
         "aspects": {
             "concept": "solar:AerosolModelFactorTMMPercent",
             "entity": "JUPITER",
@@ -2801,11 +2355,7 @@
     }
     """
     ],
-<<<<<<< HEAD
-    [_ln(), "Site", None, 0, """
-=======
     [_ln(), "Site", "value is not legal for type solar-types:feeStatusItemType", 0, """
->>>>>>> 6415a1e6
         "d5ead87b-58c6-4aab-9795-e7e92ca0bcf2": {
         "value": false,
         "aspects": {
@@ -2841,11 +2391,7 @@
     }
     """
     ],
-<<<<<<< HEAD
-    [_ln(), "Fund", None, 0, """
-=======
     [_ln(), "Fund", "value is not legal for type solar-types:fundStatusItemType", 0, """
->>>>>>> 6415a1e6
         "d5ead87b-58c6-4aab-9795-e7e92ca0bcf2": {
         "value": false,
         "aspects": {
@@ -2917,11 +2463,7 @@
     }
     """
     ],
-<<<<<<< HEAD
-    [_ln(), "Project", "value is not legal for type solar-types:hedgeItemType", 2, """
-=======
     [_ln(), "Project", None, 2, """
->>>>>>> 6415a1e6
         "d5ead87b-58c6-4aab-9795-e7e92ca0bcf2": {
         "value": "Revenue Put",
         "aspects": {
@@ -2999,11 +2541,7 @@
     }
     """
     ],
-<<<<<<< HEAD
-    [_ln(), None, None, 0, """
-=======
     [_ln(), None, "value is not legal for type solar-types:internetConnectionItemType", 0, """
->>>>>>> 6415a1e6
         "d5ead87b-58c6-4aab-9795-e7e92ca0bcf2": {
         "value": false,
         "aspects": {
@@ -3819,11 +3357,7 @@
     }
     """
     ],
-<<<<<<< HEAD
-    [_ln(), None, None, 0, """
-=======
     [_ln(), None, "value is not legal for type solar-types:roofItemType", 0, """
->>>>>>> 6415a1e6
         "d5ead87b-58c6-4aab-9795-e7e92ca0bcf2": {
         "value": false,
         "aspects": {
@@ -3865,11 +3399,7 @@
     }
     """
     ],
-<<<<<<< HEAD
-    [_ln(), None, None, 0, """
-=======
     [_ln(), None, "value is not legal for type solar-types:roofSlopeItemType", 0, """
->>>>>>> 6415a1e6
         "d5ead87b-58c6-4aab-9795-e7e92ca0bcf2": {
         "value": false,
         "aspects": {
@@ -4169,11 +3699,7 @@
     }
     """
     ],
-<<<<<<< HEAD
-    [_ln(), "Site", None, 0, """
-=======
     [_ln(), "Site", "value is not legal for type solar-types:zoningPermitPropertyItemType", 0, """
->>>>>>> 6415a1e6
         "d5ead87b-58c6-4aab-9795-e7e92ca0bcf2": {
         "value": false,
         "aspects": {
