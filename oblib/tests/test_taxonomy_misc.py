# Copyright 2018 SunSpec Alliance

# Licensed under the Apache License, Version 2.0 (the "License");
# you may not use this file except in compliance with the License.
# You may obtain a copy of the License at

#    http://www.apache.org/licenses/LICENSE-2.0

# Unless required by applicable law or agreed to in writing, software
# distributed under the License is distributed on an "AS IS" BASIS,
# WITHOUT WARRANTIES OR CONDITIONS OF ANY KIND, either express or implied.
# See the License for the specific language governing permissions and
# limitations under the License.

import unittest
import taxonomy_misc

tax_numeric_types = taxonomy_misc.TaxonomyNumericTypes()
tax_generic_roles = taxonomy_misc.TaxonomyGenericRoles()
tax_ref_parts = taxonomy_misc.TaxonomyRefParts()
tax_doc = taxonomy_misc.TaxonomyDocstrings()

class TestTaxonomyMisc(unittest.TestCase):

    def test_taxonomy_numeric_types(self):
        self.assertEqual(len(tax_numeric_types.get_all_numeric_types()), 13)

    def test_taxonomy_ref_parts(self):
        self.assertEqual(len(tax_ref_parts.get_all_ref_parts()), 6)

    def test_taxonomy_generic_roles(self):
        self.assertEqual(len(tax_generic_roles.get_all_generic_roles()), 5)

    def test_validate_numeric_types(self):
        self.assertTrue(tax_numeric_types.is_numeric_type("num-us:insolationItemType"))
        self.assertTrue(tax_numeric_types.is_numeric_type("num-us:speedItemType"))
        self.assertTrue(tax_numeric_types.is_numeric_type("num-us:luminousIntensityItemType"))
        self.assertFalse(tax_numeric_types.is_numeric_type("solar:luminousIntensityItemType"))
        self.assertFalse(tax_numeric_types.is_numeric_type("luminousIntensityItemType"))
        self.assertFalse(tax_numeric_types.is_numeric_type("num-us:inslationItemType"))
        self.assertFalse(tax_numeric_types.is_numeric_type("num-us:speedItemTye"))
        self.assertFalse(tax_numeric_types.is_numeric_type("num-us:luminousIntensityIteType"))

    def test_validate_ref_part(self):
        self.assertTrue(tax_ref_parts.is_ref_part("Publisher"))
        self.assertTrue(tax_ref_parts.is_ref_part("Sample"))
        self.assertTrue(tax_ref_parts.is_ref_part("Confidentiality"))
        self.assertFalse(tax_ref_parts.is_ref_part("Publishe"))
        self.assertFalse(tax_ref_parts.is_ref_part("Sampl"))
        self.assertFalse(tax_ref_parts.is_ref_part("Confidentialit"))

    def test_validate_generic_role(self):
<<<<<<< HEAD
        self.assertTrue(tax_generic_roles.validate_generic_role("Generic UML aggregation arc"))
        self.assertTrue(tax_generic_roles.validate_generic_role("Generic UML inheritance arc"))
        self.assertTrue(tax_generic_roles.validate_generic_role("Generic UML property arc"))
        self.assertFalse(tax_generic_roles.validate_generic_role("Genric UML aggregation arc"))
        self.assertFalse(tax_generic_roles.validate_generic_role("Genric UML inheritance arc"))
        self.assertFalse(tax_generic_roles.validate_generic_role("Genric UML property arc"))
=======
        self.assertTrue(tax_generic_roles.is_generic_role("Generic UML aggregation arc"))
        self.assertTrue(tax_generic_roles.is_generic_role("Generic UML inheritance arc"))
        self.assertTrue(tax_generic_roles.is_generic_role("Generic UML property arc"))
        self.assertFalse(tax_generic_roles.is_generic_role("Genric UML aggregation arc"))
        self.assertFalse(tax_generic_roles.is_generic_role("Genric UML inheritance arc"))
        self.assertFalse(tax_generic_roles.is_generic_role("Genric UML property arc"))
>>>>>>> 30e0c014

    def test_validate_docstrings(self):
        self.assertEqual(tax_doc.docstrings()["solar:EntitySizeACPower"],
                             "Size of the entity in megawatts AC.")
        self.assertEqual(tax_doc.docstrings()["solar:FundDescriptionAnalyst"],
                             "Name of analyst covering the fund.")
        self.assertEqual(tax_doc.docstrings()["solar:IncentivesPerformanceBasedIncentiveEscalator"],
                             "Annual escalation of the performance based incentive value (percent)")<|MERGE_RESOLUTION|>--- conflicted
+++ resolved
@@ -50,21 +50,12 @@
         self.assertFalse(tax_ref_parts.is_ref_part("Confidentialit"))
 
     def test_validate_generic_role(self):
-<<<<<<< HEAD
-        self.assertTrue(tax_generic_roles.validate_generic_role("Generic UML aggregation arc"))
-        self.assertTrue(tax_generic_roles.validate_generic_role("Generic UML inheritance arc"))
-        self.assertTrue(tax_generic_roles.validate_generic_role("Generic UML property arc"))
-        self.assertFalse(tax_generic_roles.validate_generic_role("Genric UML aggregation arc"))
-        self.assertFalse(tax_generic_roles.validate_generic_role("Genric UML inheritance arc"))
-        self.assertFalse(tax_generic_roles.validate_generic_role("Genric UML property arc"))
-=======
         self.assertTrue(tax_generic_roles.is_generic_role("Generic UML aggregation arc"))
         self.assertTrue(tax_generic_roles.is_generic_role("Generic UML inheritance arc"))
         self.assertTrue(tax_generic_roles.is_generic_role("Generic UML property arc"))
         self.assertFalse(tax_generic_roles.is_generic_role("Genric UML aggregation arc"))
         self.assertFalse(tax_generic_roles.is_generic_role("Genric UML inheritance arc"))
         self.assertFalse(tax_generic_roles.is_generic_role("Genric UML property arc"))
->>>>>>> 30e0c014
 
     def test_validate_docstrings(self):
         self.assertEqual(tax_doc.docstrings()["solar:EntitySizeACPower"],
