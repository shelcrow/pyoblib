# Copyright 2018 SunSpec Alliance

# Licensed under the Apache License, Version 2.0 (the "License");
# you may not use this file except in compliance with the License.
# You may obtain a copy of the License at

#    http://www.apache.org/licenses/LICENSE-2.0

# Unless required by applicable law or agreed to in writing, software
# distributed under the License is distributed on an "AS IS" BASIS,
# WITHOUT WARRANTIES OR CONDITIONS OF ANY KIND, either express or implied.
# See the License for the specific language governing permissions and
# limitations under the License.

import unittest

import taxonomy
import taxonomy_semantic
from six import string_types

tax = taxonomy_semantic.TaxonomySemantic()


class TestTaxonomySemantic(unittest.TestCase):

    def test_concept_info(self):

        # Data type checks
        ci = tax.get_concept_details("solar:ACDisconnectSwitchMember")
        self.assertIsNotNone(ci)
        self.assertIsInstance(ci.abstract, bool)
        self.assertIsInstance(ci.id, string_types)
        # 'six.string_types' is equivalent to "str or unicode" in python2, "str" in python3
        self.assertIsInstance(ci.name, string_types)
        self.assertIsInstance(ci.nillable, bool)
        self.assertIsInstance(ci.period_independent, bool)
        self.assertIsInstance(ci.substitution_group, taxonomy.SubstitutionGroup)
        self.assertIsInstance(ci.type_name, string_types)
        self.assertIsInstance(ci.period_type, taxonomy.PeriodType)

        ci = tax.get_concept_details("solar:ACDisconnectSwitchMember")
        self.assertIsNotNone(ci)
        self.assertTrue(ci.abstract)
        self.assertEqual(ci.id, "solar:ACDisconnectSwitchMember")
        self.assertEqual(ci.name, "ACDisconnectSwitchMember")
        self.assertTrue(ci.nillable)
        self.assertFalse(ci.period_independent)
        self.assertEqual(ci.substitution_group, taxonomy.SubstitutionGroup.item)
        self.assertEqual(ci.type_name, "nonnum:domainItemType")
        self.assertEqual(ci.period_type, taxonomy.PeriodType.duration)

        # Values checks
        ci = tax.get_concept_details("solar:AdvisorInvoicesCounterparties")
        self.assertIsNotNone(ci)
        self.assertFalse(ci.abstract)
        self.assertEqual(ci.id, "solar:AdvisorInvoicesCounterparties")
        self.assertEqual(ci.name, "AdvisorInvoicesCounterparties")
        self.assertTrue(ci.nillable)
        self.assertFalse(ci.period_independent)
        self.assertEqual(ci.substitution_group, taxonomy.SubstitutionGroup.item)
        self.assertEqual(ci.type_name, "xbrli:stringItemType")
        self.assertEqual(ci.period_type, taxonomy.PeriodType.duration)

        ci = tax.get_concept_details("dei:LegalEntityIdentifier")
        self.assertIsNotNone(ci)
        self.assertFalse(ci.abstract)
        self.assertEqual(ci.id, "dei:LegalEntityIdentifier")
        self.assertEqual(ci.name, "LegalEntityIdentifier")
        self.assertTrue(ci.nillable)
        self.assertFalse(ci.period_independent)
        self.assertEqual(ci.substitution_group, taxonomy.SubstitutionGroup.item)
        self.assertEqual(ci.type_name, "dei:legalEntityIdentifierItemType")
        self.assertEqual(ci.period_type, taxonomy.PeriodType.duration)

    def test_concepts_ep(self):
        self.assertEqual(len(tax.get_entrypoint_concepts("MonthlyOperatingReport")), 84)
        self.assertEqual(tax.get_entrypoint_concepts("MonthlyOperatingReort"), None)
        self.assertEqual(len(tax.get_entrypoint_concepts("CutSheet")), 302)
        self.assertEqual(len(tax.get_entrypoint_concepts("Utility")), 8)

        # TODO: SystemInstallation is currently loaded under System.
        # self.assertEqual(len(tax.concepts_ep("SystemInstallationCost")), 10)

    def test_concepts_info_ep(self):
        self.assertEqual(len(tax.get_entrypoint_concepts_details("MonthlyOperatingReport")), 84)
        self.assertEqual(tax.get_entrypoint_concepts_details("MonthlyOperatingReort"), None)
        
        # TODO: 302 is expected but 297 returned, seeking info on why this is from XBRL.
        # self.assertEqual(len(tax.concepts_info_ep("CutSheet")), 302)
        self.assertEqual(len(tax.get_entrypoint_concepts_details("CutSheet")), 297)

        self.assertEqual(len(tax.get_entrypoint_concepts_details("Utility")), 8)

        for ci in tax.get_entrypoint_concepts_details("Utility"):
            self.assertEqual(ci, tax.get_concept_details(ci.id))

    def test_elements(self):
        self.assertIsNotNone(tax.get_all_concept_details())

    def test_type_names(self):
        self.assertEqual(len(tax.get_all_type_names()), 76)

    def test_entry_points(self):
        self.assertEqual(len(tax.get_all_entrypoints()), 158)

    def test_relationships_ep(self):
<<<<<<< HEAD
        self.assertIsNone(tax.relationships_ep("Arggh"))
        self.assertEqual(len(tax.relationships_ep("Utility")), 7)        
        self.assertEqual(len(tax.relationships_ep("MonthlyOperatingReport")), 84)
        self.assertEqual(len(tax.relationships_ep("CutSheet")), 305)
=======
        self.assertIsNone(tax.get_entrypoint_relationships("Arggh"))
        self.assertEqual(len(tax.get_entrypoint_relationships("Utility")), 7)
        self.assertEqual(len(tax.get_entrypoint_relationships("MonthlyOperatingReport")), 84)
        self.assertEqual(len(tax.get_entrypoint_relationships("CutSheet")), 305)
>>>>>>> 30e0c014

    def test_validate_concept(self):
        self.assertTrue(tax.is_concept("solar:EnvironmentalImpactReportExpirationDate"))
        self.assertFalse(tax.is_concept("solar:EnvironmentalImpactReportExirationDate"))
        self.assertTrue(tax.is_concept("solar:AdvisorInvoicesCounterparties"))
        self.assertTrue(tax.is_concept("dei:LegalEntityIdentifier"))

    def test_concept_value(self):
        self.assertEqual(0, len(tax.validate_concept_value("solar:TaxEquityCommunicationPlan", "Arff")[1]))
        self.assertEqual(1, len(tax.validate_concept_value("solar:TaxEquityCommunicaionPlan", "Arff")))
        #TODO: 37 can be converted to valid string
        self.assertEqual(0, len(tax.validate_concept_value("solar:TaxEquityCommunicationPlan", 37)[1]))
        self.assertEqual(1, len(tax.validate_concept_value("dei:LegalEntityIdentifier", "5493006MHB84DD0ZWV18")[1]))

        # TODO: Once the validator is fully working test a large number of cases.

    def test_validate_ep(self):
        self.assertTrue(tax.is_entrypoint("AssetManager"))
        self.assertFalse(tax.is_entrypoint("AssetMnager"))
        self.assertTrue(tax.is_entrypoint("MonthlyOperatingReport"))
        self.assertFalse(tax.is_entrypoint("MonthlyOperatingRepot"))

    def test_unrequired_concepts_removed(self):
        """
        In order to save memory concepts that are not required should be removed from memory after the taxonomy
        is loaded.  This primarily occurs in the us-gaap and dea namespaces since they are not always used
        by the solar namespace.  Thus these tests prove that certain concepts are gone.
        """

        self.assertFalse("dei:EntityReportingCurrencyISOCode" in tax._elements)
        self.assertFalse("dei:BusinessContactMember" in tax._elements)
        self.assertFalse("us-gaap:TimeSharingTransactionsAllowanceForUncollectibleAccountsOnReceivablesSoldWithRecourse" in tax._elements)
        self.assertFalse("us-gaap:TreasuryStockValueAcquiredCostMethod" in tax._elements)<|MERGE_RESOLUTION|>--- conflicted
+++ resolved
@@ -104,17 +104,10 @@
         self.assertEqual(len(tax.get_all_entrypoints()), 158)
 
     def test_relationships_ep(self):
-<<<<<<< HEAD
-        self.assertIsNone(tax.relationships_ep("Arggh"))
-        self.assertEqual(len(tax.relationships_ep("Utility")), 7)        
-        self.assertEqual(len(tax.relationships_ep("MonthlyOperatingReport")), 84)
-        self.assertEqual(len(tax.relationships_ep("CutSheet")), 305)
-=======
         self.assertIsNone(tax.get_entrypoint_relationships("Arggh"))
         self.assertEqual(len(tax.get_entrypoint_relationships("Utility")), 7)
         self.assertEqual(len(tax.get_entrypoint_relationships("MonthlyOperatingReport")), 84)
         self.assertEqual(len(tax.get_entrypoint_relationships("CutSheet")), 305)
->>>>>>> 30e0c014
 
     def test_validate_concept(self):
         self.assertTrue(tax.is_concept("solar:EnvironmentalImpactReportExpirationDate"))
