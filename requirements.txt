--- conflicted
+++ resolved
@@ -1,10 +1,6 @@
-<<<<<<< HEAD
-# pyinstaller  TODO: Failing on Python 3.3 - reason unknown.  Diagnose and fix
 lxml==4.2.5
 pdoc==0.3.2
-enum34==1.1.6
 six==1.12.0
-=======
 enum34==1.1.6
 
 # pytest
@@ -18,4 +14,3 @@
 Sphinx==1.8.2
 sphinx-rtd-theme==0.4.2
 sphinxcontrib-websupport==1.1.0
->>>>>>> 17e6869d
