# Copyright 2018 SunSpec Alliance

# Licensed under the Apache License, Version 2.0 (the "License");
# you may not use this file except in compliance with the License.
# You may obtain a copy of the License at

#    http://www.apache.org/licenses/LICENSE-2.0

# Unless required by applicable law or agreed to in writing, software
# distributed under the License is distributed on an "AS IS" BASIS,
# WITHOUT WARRANTIES OR CONDITIONS OF ANY KIND, either express or implied.
# See the License for the specific language governing permissions and
# limitations under the License.

import os
import sys
import argparse

import identifier
<<<<<<< HEAD
from parser import Parser, FileFormat, ValidationErrors
from taxonomy import Taxonomy
import validator
=======
from ob import OBValidationErrors
from parser import Parser, FileFormat
from taxonomy import Taxonomy
from validator import Validator
>>>>>>> 6415a1e6

#
# TODO: list-types is missing
#

INFO = """
This the CLI for the Orange Button Core library.  Information is available at the following URL's:

Orange Button Overview: https://sunspec.org/orange-button-initiative/
Orange Button GitHUb: https://github.com/SunSpecOrangeButton
Orange Button pyoblib and CLI GitHub: https://github.com/SunSpecOrangeButton/pyoblib
"""

DASHES = "---------------------------------------------------------------------------------------"

taxonomy = Taxonomy()
csv = False
json = False
xml = False


def info(args):
    print(INFO)


def convert(args):

    p = Parser(taxonomy)

    ff = None
    if json:
        ff = FileFormat.JSON
    elif xml:
        ff = FileFormat.XML
    elif args.infile.lower().endswith(".json") and args.outfile.lower().endswith(".xml"):
        ff = FileFormat.JSON
    elif args.infile.lower().endswith(".xml") and args.outfile.lower().endswith(".json"):
        ff = FileFormat.XML

    if ff is None:
        print("Unable to determine file format.  Conversion not processed.")
        sys.exit(1)

    try:
        p.convert(args.infile, args.outfile, ff, entrypoint_name=args.entrypoint)
    except OBValidationErrors as errors:
        for e in errors.get_errors():
            print(e)


def validate(args):

    p = Parser(taxonomy)

    ff = None
    if json:
        ff = FileFormat.JSON
    elif xml:
        ff = FileFormat.XML
    elif args.infile.lower().endswith(".json"):
        ff = FileFormat.JSON
    elif args.infile.lower().endswith(".xml"):
        ff = FileFormat.XML

    if ff is None:
        print("Unable to determine file format.  Conversion not processed.")
        sys.exit(1)

    try:
        p.validate(args.infile, ff, entrypoint_name=args.entrypoint)
        print("Validation succcessful")
    except OBValidationErrors as errors:
        for e in errors.get_errors():
            print(e)


def generate_identifier(args):
    print(identifier.identifier())


def list_concept_details(args):
    print()
    c = taxonomy.semantic.get_concept_details(args.concept)
    print(c)
    if c is not None:
        print("Id:                ", c.id)
        print("Name:              ", c.name)
        print("Abstract:          ", c.abstract)
        print("Nillable:          ", c.nillable)
        print("Period Independent:", c.period_independent)
        print("Substitution Group:", c.substitution_group.value)
        print("Type:              ", c.type_name)
        print("Period Type:       ", c.period_type.value)
    else:
        print("Not found")


def list_unit_details(args):
    unit = taxonomy.units.get_unit(args.unit)
    if unit is not None:
        print("Id:                ", unit.id)
        print("Unit Id:           ", unit.unit_id)
        print("Name:              ", unit.unit_name)
        print("nsUnit:            ", unit.ns_unit)
        print("Item Type:         ", unit.item_type)
        print("Item Type Date:    ", unit.item_type_date)
        print("Symbol:            ", unit.symbol)
        print("Base Standard:     ", unit.base_standard.value)
        print("Definition:        ", unit.definition)
        print("Status:            ", unit.status.value)
        print("Version Date:      ", unit.version_date)
    else:
        print("Not found")


<<<<<<< HEAD
def list_entrypoint(args):
=======
def list_entrypoints(args):
>>>>>>> 6415a1e6
    for entrypoint in taxonomy.semantic.get_all_entrypoints():
        print(entrypoint)


def list_entrypoint_concepts_details(args):

    if csv:
<<<<<<< HEAD
        concepts, details = taxonomy.semantic.get_entrypoint_concepts(args.entrypoint,
=======
        _, concepts_details = taxonomy.semantic.get_entrypoint_concepts(args.entrypoint,
>>>>>>> 6415a1e6
                                                                      details=True)
        print("Id, Name, Abstract, Nillable, Period Indicator, "
              "Substitution Group, Type, Period Type")
        for c in concepts_details:
            d = concepts_details[c]
            print('%s, %s, %s, %s, %s, %s, %s, %s' %
            (d.id, d.name, d.abstract, d.nillable, d.period_independent,
            d.substitution_group.value, d.type_name, d.period_type.value))
    else:
<<<<<<< HEAD
        concepts, details = taxonomy.semantic.get_entrypoint_concepts(args.entrypoint,
=======
        _, concepts_details = taxonomy.semantic.get_entrypoint_concepts(args.entrypoint,
>>>>>>> 6415a1e6
                                                                      details=True)
        print('%85s %80s %8s %8s %10s %20s %28s %8s' %
                ("Id", "Name", "Abstract", "Nillable", "Period Ind",
                 "Substitution Group", "Type", "Period Type"))
        print('%0.85s %0.80s %0.8s %0.8s %0.10s %0.20s %0.28s %0.8s' %
                (DASHES, DASHES, DASHES, DASHES, DASHES, DASHES, DASHES, DASHES))
        for c in concepts_details:
            d = concepts_details[c]
            print('%85s %80s %8s %8s %10s %20s %28s %8s' %
            (d.id, d.name, d.abstract, d.nillable, d.period_independent,
            d.substitution_group.value, d.type_name, d.period_type.value))


def list_concepts(args):
    concepts = taxonomy.semantic.get_entrypoint_concepts(args.entrypoint)
    if concepts is not None:
        for concept in concepts:
            print(concept)
    else:
        print("Not found")


def list_relationships(args):
    relationships = taxonomy.semantic.get_entrypoint_relationships(args.entrypoint)

    if csv:
        print("Role, From, To, Order")
        if relationships is not None:
            for r in relationships:
                print('%s, %s, %s, %s' %
                       (r.role.value, r.from_, r.to, r.order))
    else:
        print('%19s %78s %78s %5s' %
                ("Role", "From", "To", "Order"))
        print('%0.19s %0.78s %0.78s %0.5s' %
                (DASHES, DASHES, DASHES, DASHES))

        if relationships is not None:
            for r in relationships:
                print('%19s %78s %78s %5s' %
                       (r.role.value, r.from_, r.to, r.order))
        else:
            print("Not found")


def list_type_enums(args):
    enums = taxonomy.types.get_type_enum(args.type_name)
    if enums is not None:
        for enum in enums:
            print(enum)
    else:
        print("Not found")


def list_numeric_types(args):
    for numeric_type in taxonomy.numeric_types.get_all_numeric_types():
        print(numeric_type)


def list_ref_parts(args):
    for ref_part in taxonomy.ref_parts.get_all_ref_parts():
        print(ref_part)


def list_generic_roles(args):
    for generic_role in taxonomy.generic_roles.get_all_generic_roles():
        print(generic_role)


def list_units(args):
    for unit in taxonomy.units.get_all_units():
        print(unit)


def list_units_details(args):

    if csv:
        print("Id, Unit ID, Name, nsUnit, Item Type, Item Type Dt, Symbol, Base Std, Status, Ver Dt, Definition")

        for unit_id in taxonomy.units.get_all_units():
                unit = taxonomy.units.get_unit(unit_id)
                print('%s, %s, %s, %s, %s, %s, %s, %s, %s, %s, %s' %
                       (unit.id, unit.unit_id, unit.unit_name, unit.ns_unit, unit.item_type,
                       unit.item_type_date, unit.symbol, unit.base_standard.value, unit.version_date,
                       unit.status.value, unit.definition))
    else:
        print('%6s %22s %40s %35s %23s %10s %6s %9s %10s %8s %15s' %
                ("Id", "Unit ID", "Name", "nsUnit", "Item Type", "I Type Dt", "Symbol", "Base Std",
                "Status", "Ver Dt", "Definition"))
        print('%0.6s %0.22s %0.40s %0.35s %0.23s %0.10s %0.6s %0.9s %0.10s %0.8s %0.15s' %
                (DASHES, DASHES, DASHES, DASHES, DASHES, DASHES, DASHES, DASHES, DASHES, DASHES, DASHES))

        for unit_id in taxonomy.units.get_all_units():
                unit = taxonomy.units.get_unit(unit_id)
<<<<<<< HEAD
                print('%6s %10s %40s %35s %16s %10s %6s %9s %10s %8s %1s' %
=======
                print('%6s %22s %40s %35s %23s %10s %6s %9s %10s %8s %1s' %
>>>>>>> 6415a1e6
                       (unit.id, unit.unit_id, unit.unit_name, unit.ns_unit, unit.item_type,
                       unit.item_type_date, unit.symbol, unit.base_standard.value, unit.version_date,
                       unit.status.value, unit.definition))


def list_types(args):

    names = taxonomy.semantic.get_all_type_names()
    names.sort()
    for name in names:
        print(name)


def validate_concept(args):
    print("Valid:", taxonomy.semantic.is_concept(args.concept))


def validate_value(args):
<<<<<<< HEAD
=======
    validator = Validator(taxonomy)
>>>>>>> 6415a1e6
    concept_details = taxonomy.semantic.get_concept_details(args.concept)
    if concept_details is None:
        print("Not valid:", args.concept, "is not a concept name.")
        return

    result = validator.validate_concept_value(concept_details, args.value)
    if not result[1]:
        print("Valid:", result[0])
    else:
        # Note: the following line is not valid in 2.7 so use sys.stdout.write instead.
        #print("Not valid:", end=" ")
        sys.stdout.write("Not valid: ")
        for error in result[1]:
            print(error)


def validate_entrypoint(args):
    print("Valid:", taxonomy.semantic.is_entrypoint(args.entrypoint))


def validate_identifier(args):
    print("Valid:", identifier.validate(args.identifier))


def validate_type(args):
    print("Valid:", taxonomy.types.is_type(args.type_name))


def validate_numeric_type(args):
    print("Valid:", taxonomy.numeric_types.is_numeric_type(args.numeric_type))


def validate_ref_part(args):
    print("Valid:", taxonomy.ref_parts.is_ref_part(args.ref_part))


def validate_generic_role(args):
    print("Valid:", taxonomy.generic_roles.is_generic_role(args.generic_role))


def validate_unit(args):
    print("Valid:", taxonomy.units.is_unit(args.generic_unit))


def version(args):
    print("Orange Button Core CLI version 0.9.1")


formatter = lambda prog: argparse.RawTextHelpFormatter(prog, max_help_position=32)

parser = argparse.ArgumentParser(description='Orange Button Core Library CLI', formatter_class=formatter)
parser.add_argument("--csv", help="place list output in CSV format", action="store_true")
parser.add_argument("--json", help="input format is JSON", action="store_true")
parser.add_argument("--xml", help="input format is XML", action="store_true")
subparsers = parser.add_subparsers(help='commands')

info_parser = subparsers.add_parser('info', help='Information on Orange Button')
info_parser.set_defaults(command='info')

convert_parser = subparsers.add_parser('convert', help='Convert XBRL files from JSON/XML to XML/JSON')
convert_parser.set_defaults(command='convert')
convert_parser.add_argument('infile', action='store', help='The input file')
convert_parser.add_argument('outfile', action='store', help='The output file')
convert_parser.add_argument('--entrypoint', action='store', help='Entrypoint name (will be derived from input if not included)')

validate_parser = subparsers.add_parser('validate', help='Validate XBRL JSON or XML files')
validate_parser.set_defaults(command='validate')
validate_parser.add_argument('infile', action='store', help='The input file')
validate_parser.add_argument('--entrypoint', action='store', help='Entrypoint name (will be derived from input if not included)')

generate_identifier_parser = subparsers.add_parser('generate-identifier',
                                                   help='Generate an Orange Button Identifier')
generate_identifier_parser.set_defaults(command='generate_identifier')

validate_identifier_parser = subparsers.add_parser('validate-identifier',
                                                   help='Validate an Orange Button Identifier')
validate_identifier_parser.set_defaults(command='validate_identifier')
validate_identifier_parser.add_argument('identifier', action='store',
                                        help='The identifier to validate')

version_parser = subparsers.add_parser('version', help='CLI Version')
version_parser.set_defaults(command='version')

taxonomy_parser = subparsers.add_parser('taxonomy', help='Taxonomy Meta-data Related Commands', formatter_class=formatter)
subparsers = taxonomy_parser.add_subparsers(help='commands')

list_concept_details_parser = subparsers.add_parser('list-concept-details',
                                                 help='List Orange Button concept details')
list_concept_details_parser.set_defaults(command='list_concept_details')
list_concept_details_parser.add_argument('concept', action='store',
                                      help='The concept to list details for')

list_unit_details_parser = subparsers.add_parser('list-unit-details',
                                              help='List Orange Button unit details')
list_unit_details_parser.set_defaults(command='list_unit_details')
list_unit_details_parser.add_argument('unit', action='store',
                                   help='The unit to list details for')

list_types_parser = subparsers.add_parser('list-types',
                                              help='List all Orange Button data type names')
list_types_parser.set_defaults(command='list_types')

list_concepts_details_parser = subparsers.add_parser(
        'list-concepts-details',
        help='List concept details in an Orange Button Entry Point')
list_concepts_details_parser.set_defaults(command='list_entrypoint_concepts_details')
list_concepts_details_parser.add_argument('entrypoint', action='store',
                                       help='The entry point to list concepts for')

list_entrypoints_parser = subparsers.add_parser('list-entrypoints', help='List Orange Button Entry Points')
list_entrypoints_parser.set_defaults(command='list_entrypoints')

list_concepts_parser = subparsers.add_parser('list-concepts',
                                             help='List concepts in an Orange Button Entry Point')
list_concepts_parser.set_defaults(command='list_concepts')
list_concepts_parser.add_argument('entrypoint', action='store',
                                  help='The entry point to list concepts for')

list_relationships_parser = subparsers.add_parser('list-relationships',
                                             help='List relationships in an Orange Button Entry Point')
list_relationships_parser.set_defaults(command='list_relationships')
list_relationships_parser.add_argument('entrypoint', action='store',
                                  help='The entry point to list relationships for')

list_types_parser = subparsers.add_parser('list-type-enums',
                                          help='List enumerations in an Orange Button Type')
list_types_parser.set_defaults(command='list_type_enums')
list_types_parser.add_argument('type_name', action='store',
                               help='The type to list enumerations for')

list_numeric_types_parser = subparsers.add_parser('list-numeric-types',
                                                  help='List Orange Button Numeric Types')
list_numeric_types_parser.set_defaults(command='list_numeric_types')

list_ref_parts_parser = subparsers.add_parser('list-ref-parts',
                                              help='List Orange Button Ref Parts')
list_ref_parts_parser.set_defaults(command='list_ref_parts')

list_generic_roles_parser = subparsers.add_parser('list-generic-roles',
                                                  help='List Orange Button Generic Roles')
list_generic_roles_parser.set_defaults(command='list_generic_roles')

list_units_parser = subparsers.add_parser('list-units',
                                          help='List Orange Button Units')
list_units_parser.set_defaults(command='list_units')

list_units_details_parser = subparsers.add_parser(
        'list-units-details',
        help='List Orange Button Units including full details')
list_units_details_parser.set_defaults(command='list_units_details')

validate_concept_parser = subparsers.add_parser('validate-concept',
                                                help='Validate an Orange Button Concept')
validate_concept_parser.set_defaults(command='validate_concept')
validate_concept_parser.add_argument('concept', action='store',
                                     help='The concept to validate')

validate_value_parser = subparsers.add_parser(
        'validate-value',
        help='Validate an Orange Button Concept and its value')
validate_value_parser.set_defaults(command='validate_value')
validate_value_parser.add_argument('concept', action='store',
                                   help='The concept to validate')
validate_value_parser.add_argument('value', action='store',
                                   help='The value to validate')

validate_entrypoint_parser = subparsers.add_parser('validate-entrypoint',
                                           help='Validate an Orange Button Entry Point')
validate_entrypoint_parser.set_defaults(command='validate_entrypoint')
validate_entrypoint_parser.add_argument('entrypoint', action='store',
                                help='The entry point to validate')

validate_type_parser = subparsers.add_parser('validate-type',
                                             help='Validate an Orange Button Type')
validate_type_parser.set_defaults(command='validate_type')
validate_type_parser.add_argument('type_name', action='store',
                                  help='The type to validate')

validate_numeric_type_parser = subparsers.add_parser('validate-numeric-type',
                                                     help='Validate an Orange Button Numeric Type')
validate_numeric_type_parser.set_defaults(command='validate_numeric_type')
validate_numeric_type_parser.add_argument('numeric_type', action='store',
                                          help='The numeric type to validate')

validate_ref_part_parser = subparsers.add_parser('validate-ref-part',
                                                 help='Validate an Orange Button Ref Parts')
validate_ref_part_parser.set_defaults(command='validate_ref_part')
validate_ref_part_parser.add_argument('ref_part', action='store',
                                      help='The Ref Part to validate')

validate_generic_role_parser = subparsers.add_parser('validate-generic-role',
                                                     help='Validate an Orange Button Generic Role')
validate_generic_role_parser.set_defaults(command='validate_generic_role')
validate_generic_role_parser.add_argument('generic_role', action='store',
                                          help='The Generic Role to validate')

validate_unit_parser = subparsers.add_parser('validate-unit',
                                             help='Validate an Orange Button Unit')
validate_unit_parser.set_defaults(command='validate_unit')
validate_unit_parser.add_argument('generic_unit', action='store',
                                  help='The Unit to validate')

args = parser.parse_args()

if args.csv:
    csv = True
if args.json:
    json = True
if args.xml:
    xml = True

if json and xml:
    print("--json and --xml are mutually exclusive.")
    sys.exit(1)

if not hasattr(args, 'command'):
    print('A command must be specified')
    print()
    parser.print_help()
    sys.exit()

globals()[args.command](args)<|MERGE_RESOLUTION|>--- conflicted
+++ resolved
@@ -17,16 +17,10 @@
 import argparse
 
 import identifier
-<<<<<<< HEAD
-from parser import Parser, FileFormat, ValidationErrors
-from taxonomy import Taxonomy
-import validator
-=======
 from ob import OBValidationErrors
 from parser import Parser, FileFormat
 from taxonomy import Taxonomy
 from validator import Validator
->>>>>>> 6415a1e6
 
 #
 # TODO: list-types is missing
@@ -142,11 +136,7 @@
         print("Not found")
 
 
-<<<<<<< HEAD
-def list_entrypoint(args):
-=======
 def list_entrypoints(args):
->>>>>>> 6415a1e6
     for entrypoint in taxonomy.semantic.get_all_entrypoints():
         print(entrypoint)
 
@@ -154,11 +144,7 @@
 def list_entrypoint_concepts_details(args):
 
     if csv:
-<<<<<<< HEAD
-        concepts, details = taxonomy.semantic.get_entrypoint_concepts(args.entrypoint,
-=======
         _, concepts_details = taxonomy.semantic.get_entrypoint_concepts(args.entrypoint,
->>>>>>> 6415a1e6
                                                                       details=True)
         print("Id, Name, Abstract, Nillable, Period Indicator, "
               "Substitution Group, Type, Period Type")
@@ -168,11 +154,7 @@
             (d.id, d.name, d.abstract, d.nillable, d.period_independent,
             d.substitution_group.value, d.type_name, d.period_type.value))
     else:
-<<<<<<< HEAD
-        concepts, details = taxonomy.semantic.get_entrypoint_concepts(args.entrypoint,
-=======
         _, concepts_details = taxonomy.semantic.get_entrypoint_concepts(args.entrypoint,
->>>>>>> 6415a1e6
                                                                       details=True)
         print('%85s %80s %8s %8s %10s %20s %28s %8s' %
                 ("Id", "Name", "Abstract", "Nillable", "Period Ind",
@@ -267,11 +249,7 @@
 
         for unit_id in taxonomy.units.get_all_units():
                 unit = taxonomy.units.get_unit(unit_id)
-<<<<<<< HEAD
-                print('%6s %10s %40s %35s %16s %10s %6s %9s %10s %8s %1s' %
-=======
                 print('%6s %22s %40s %35s %23s %10s %6s %9s %10s %8s %1s' %
->>>>>>> 6415a1e6
                        (unit.id, unit.unit_id, unit.unit_name, unit.ns_unit, unit.item_type,
                        unit.item_type_date, unit.symbol, unit.base_standard.value, unit.version_date,
                        unit.status.value, unit.definition))
@@ -290,10 +268,7 @@
 
 
 def validate_value(args):
-<<<<<<< HEAD
-=======
     validator = Validator(taxonomy)
->>>>>>> 6415a1e6
     concept_details = taxonomy.semantic.get_concept_details(args.concept)
     if concept_details is None:
         print("Not valid:", args.concept, "is not a concept name.")
